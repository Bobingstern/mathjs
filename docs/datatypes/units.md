# Units

Math.js supports units. Units can be used to do calculations and to perform
conversions.

## Usage

Units can be created using the function `math.unit`. This function accepts
either a single string argument containing a value and unit, or two arguments,
the first being a numeric value and the second a string containing a unit.
Most units support prefixes like `k` or `kilo`, and many units have both a
full name and an abbreviation. The returned object is a `Unit`.

Syntax:

```js
math.unit(value: number, name: string) : Unit
math.unit(unit: string) : Unit
math.unit(unit: Unit) : Unit
```

Example usage:

```js
const a = math.unit(45, 'cm')             // Unit 450 mm
const b = math.unit('0.1 kilogram')       // Unit 100 gram
const c = math.unit('2 inch')             // Unit 2 inch
const d = math.unit('90 km/h')            // Unit 90 km/h
const e = math.unit('101325 kg/(m s^2)')  // Unit 101325 kg / (m s^2)

const d = c.to('cm')                      // Unit 5.08 cm
b.toNumber('gram')                        // Number 100
math.number(b, 'gram')                    // Number 100

c.equals(a)                               // false
c.equals(d)                               // true
c.equalBase(a)                            // true
c.equalBase(b)                            // false

d.toString()                              // String "5.08 cm"
```

Use care when creating a unit with multiple terms in the denominator. Implicit multiplication has the same operator precedence as explicit multiplication and division, which means these three expressions are identical:

```js
// These three are identical
const correct1 = math.unit('8.314 m^3 Pa / mol / K')          // Unit 8.314 (m^3 Pa) / (mol K)
const correct2 = math.unit('8.314 (m^3 Pa) / (mol K)')        // Unit 8.314 (m^3 Pa) / (mol K)
const correct3 = math.unit('8.314 (m^3 * Pa) / (mol * K)')    // Unit 8.314 (m^3 Pa) / (mol K)
```
But this expression, which omits the second `/` between `mol` and `K`, results in the wrong value:

```js
// Missing the second '/' between 'mol' and 'K'
const incorrect = math.unit('8.314 m^3 Pa / mol K')           // Unit 8.314 (m^3 Pa K) / mol
```

## Calculations

The operations that support units are `add`, `subtract`, `multiply`, `divide`, `pow`, `abs`, `sqrt`, `square`, `cube`, and `sign`.
Trigonometric functions like `cos` are also supported when the argument is an angle.

```js
const a = math.unit(45, 'cm')       // Unit 450 mm
const b = math.unit('0.1m')         // Unit 100 mm
math.add(a, b)                      // Unit 0.65 m
math.multiply(b, 2)                 // Unit 200 mm

const c = math.unit(45, 'deg')      // Unit 45 deg
math.cos(c)                         // Number 0.7071067811865476

// Kinetic energy of average sedan on highway
const d = math.unit('80 mi/h')      // Unit 80 mi/h
const e = math.unit('2 tonne')      // Unit 2 tonne
const f = math.multiply(0.5, math.multipy(math.pow(d, 2), e))
                                    // 1.2790064742399996 MJ
```

Operations with arrays are supported too:

```js
// Force on a charged particle moving through a magnetic field
const B = math.evaluate('[1, 0, 0] T')         // [1 T, 0 T, 0 T]
const v = math.evaluate('[0, 1, 0] m/s')       // [0 m / s, 1 m / s, 0 m / s]
const q = math.evaluate('1 C')                 // 1 C

const F = math.multiply(q, math.cross(v, B))   // [0 N, 0 N, -1 N]
```

All arithmetic operators act on the value of the unit as it is represented in SI units.
This may lead to surprising behavior when working with temperature scales like `celsius` (or `degC`) and `fahrenheit` (or `degF`).
In general you should avoid calculations using `celsius` and `fahrenheit`. Rather, use `kelvin` (or `K`) and `rankine` (or `R`) instead.
This example highlights some problems when using `celsius` and `fahrenheit` in calculations:

```js
const T_14F = math.unit('14 degF')            // Unit 14 degF (263.15 K)
const T_28F = math.multiply(T1, 2)            // Unit 487.67 degF (526.3 K), not 28 degF

const Tnegative = math.unit(-13, 'degF')      // Unit -13 degF (248.15 K)
const Tpositive = math.abs(T1)                // Unit -13 degF (248.15 K), not 13 degF

const Trate1 = math.evaluate('5 (degC/hour)') // Unit 5 degC/hour
const Trate2 = math.evaluate('(5 degC)/hour') // Unit 278.15 degC/hour
```

The expression parser supports units too. This is described in the section about
units on the page [Syntax](../expressions/syntax.md#units).

## User-Defined Units

You can add your own units to Math.js using the `math.createUnit` function. The following example defines a new unit `furlong`, then uses the user-defined unit in a calculation:

```js
<<<<<<< HEAD
math.createUnit('furlong', '220 yards') 
math.evaluate('1 mile to furlong')            // 8 furlong
=======
math.createUnit('furlong', '220 yards')
math.eval('1 mile to furlong')             // 8 furlong
>>>>>>> 8d8aaec3
```

If you cannot express the new unit in terms of any existing unit, then the second argument can be omitted. In this case, a new base unit is created:

```js
// A 'foo' cannot be expressed in terms of any other unit.
<<<<<<< HEAD
math.createUnit('foo') 
math.evaluate('8 foo * 4 feet')               // 32 foo feet
=======
math.createUnit('foo')
math.eval('8 foo * 4 feet')                // 32 foo feet
>>>>>>> 8d8aaec3
```

The second argument to `createUnit` can also be a configuration object consisting of the following properties:

* **definition** A `string` or `Unit` which defines the user-defined unit in terms of existing built-in or user-defined units. If omitted, a new base unit is created.
* **prefixes** A `string` indicating which prefixes math.js should use with the new unit. Possible values are `'none'`, `'short'`, `'long'`, `'binary_short'`, or `'binary_long'`. Default is `'none'`.
* **offset** A value applied when converting to the unit. This is very helpful for temperature scales that do not share a zero with the absolute temperature scale. For example, if we were defining fahrenheit for the first time, we would use: `math.createUnit('fahrenheit', {definition: '0.555556 kelvin', offset: 459.67})`
* **aliases** An array of strings to alias the new unit. Example: `math.createUnit('knot', {definition: '0.514444 m/s', aliases: ['knots', 'kt', 'kts']})`

An optional `options` object can also be supplied as the last argument to `createUnits`. Currently only the `override` option is supported:

```js
// Redefine the mile (would not be the first time in history)
math.createUnit('mile', '1609.347218694', {override: true}})
```
Base units created without specifying a definition cannot be overridden.

Multiple units can defined using a single call to `createUnit` by passing an object map as the first argument, where each key in the object is the name of a new unit and the value is either a string defining the unit, or an object with the configuration properties listed above. If the value is an empty string or an object lacking a definition property, a new base unit is created.

For example:

```js
math.createUnit( {
  foo: {
    prefixes: 'long'
  },
  bar: '40 foo',
  baz: {
    definition: '1 bar/hour',
    prefixes: 'long'
  }
},
{
  override: true
})
math.evaluate('50000 kilofoo/s')  // 4.5 gigabaz
```

### Return Value
`createUnit` returns the created unit, or, when multiple units are created, the last unit created. Since `createUnit` is also compatible with the expression parser, this allows you to do things like this:

```js
math.evaluate('45 mile/hour to createUnit("knot", "0.514444m/s")')
// 39.103964668651976 knot
```

## API
A `Unit` object contains the following functions:

### unit.clone()
Clone the unit, returns a new unit with the same parameters.

### unit.equalBase(unit)
Test whether a unit has the same base as an other unit:
length, mass, etc.

### unit.equals(unit)
Test whether a unit equals an other unit. Units are equal
when they have the same base and same value when normalized to SI units.

### unit.format([options])
Get a string representation of the unit. The function
will determine the best fitting prefix for the unit. See the [Format](../reference/functions/format.md)
page for available options.

### unit.fromJSON(json)
Revive a unit from a JSON object. Accepts
An object `{mathjs: 'Unit', value: number, unit: string, fixPrefix: boolean}`,
where the property `mathjs` and `fixPrefix` are optional.
Used when deserializing a unit, see [Serialization](../core/serialization.md).

### unit.splitUnit(parts)
Split a unit into the specified parts. For example:

```js
const u = math.unit(1, 'm')
u.splitUnit(['ft', 'in'])    // 3 feet,3.3700787401574765 inch
```

### unit.to(unitName)
Convert the unit to a specific unit name. Returns a clone of
the unit with a fixed prefix and unit.

### unit.toJSON()
Returns a JSON representation of the unit, with signature
`{mathjs: 'Unit', value: number, unit: string, fixPrefix: boolean}`.
Used when serializing a unit, see [Serialization](../core/serialization.md).

### unit.toNumber(unitName)
Get the value of a unit when converted to the
specified unit (a unit with optional prefix but without value).
The type of the returned value is always `number`.

### unit.toNumeric(unitName)
Get the value of a unit when converted to the
specified unit (a unit with optional prefix but without value).
The type of the returned value depends on how the unit was created and
can be `number`, `Fraction`, or `BigNumber`.

### unit.toSI()
Returns a clone of a unit represented in SI units. Works with units with or without a value.

### unit.toString()
Get a string representation of the unit. The function will
determine the best fitting prefix for the unit.

## Unit reference

This section lists all available units, prefixes, and physical constants. These can be used via the Unit object, or via `math.evaluate()`.

## Reference

Math.js comes with the following built-in units.

Base                | Unit
------------------- | ---
Length              | meter (m), inch (in), foot (ft), yard (yd), mile (mi), link (li), rod (rd), chain (ch), angstrom, mil
Surface area        | m2, sqin, sqft, sqyd, sqmi, sqrd, sqch, sqmil, acre, hectare
Volume              | m3, litre (l, L, lt, liter), cc, cuin, cuft, cuyd, teaspoon, tablespoon
Liquid volume       | minim (min), fluiddram (fldr), fluidounce (floz), gill (gi), cup (cp), pint (pt), quart (qt), gallon (gal), beerbarrel (bbl), oilbarrel (obl), hogshead, drop (gtt)
Angles              | rad (radian), deg (degree), grad (gradian), cycle, arcsec (arcsecond), arcmin (arcminute)
Time                | second (s, secs, seconds), minute (mins, minutes), hour (h, hr, hrs, hours), day (days), week (weeks), month (months), year (years), decade (decades), century (centuries), millennium (millennia)
Frequency           | hertz (Hz)
Mass                | gram(g), tonne, ton, grain (gr), dram (dr), ounce (oz), poundmass (lbm, lb, lbs), hundredweight (cwt), stick, stone
Electric current    | ampere (A)
Temperature         | kelvin (K), celsius (degC), fahrenheit (degF), rankine (degR)
Amount of substance | mole (mol)
Luminous intensity  | candela (cd)
Force               | newton (N), dyne (dyn), poundforce (lbf), kip
Energy              | joule (J), erg, Wh, BTU, electronvolt (eV)
Power               | watt (W), hp
Pressure            | Pa, psi, atm, torr, bar, mmHg, mmH2O, cmH2O
Electricity and magnetism | ampere (A), coulomb (C), watt (W), volt (V), ohm, farad (F), weber (Wb), tesla (T), henry (H), siemens (S), electronvolt (eV)
Binary              | bit (b), byte (B)

Note: all time units are based on the Julian year, with one month being 1/12th of a Julian year, a year being one Julian year, a decade being 10 Julian years, a century being 100, and a millennium being 1000.

Note that all relevant units can also be written in plural form, for example `5 meters` instead of `5 meter` or `10 seconds` instead of `10 second`.

Surface and volume units can alternatively be expressed in terms of length units raised to a power, for example `100 in^2` instead of `100 sqin`.

### Prefixes

The following decimal prefixes are available.

Name    | Abbreviation  | Value
------- | ------------- | -----
deca    | da            | 1e1
hecto   | h             | 1e2
kilo    | k             | 1e3
mega    | M             | 1e6
giga    | G             | 1e9
tera    | T             | 1e12
peta    | P             | 1e15
exa     | E             | 1e18
zetta   | Z             | 1e21
yotta   | Y             | 1e24

Name    | Abbreviation  | Value
------  | ------------- | -----
deci    | d             | 1e-1
centi   | c             | 1e-2
milli   | m             | 1e-3
micro   | u             | 1e-6
nano    | n             | 1e-9
pico    | p             | 1e-12
femto   | f             | 1e-15
atto    | a             | 1e-18
zepto   | z             | 1e-21
yocto   | y             | 1e-24

The following binary prefixes are available.
They can be used with units `bit` (`b`) and `byte` (`B`).

Name | Abbreviation | Value
---- | ------------ | -----
kibi | Ki           | 1024
mebi | Mi           | 1024^2
gibi | Gi           | 1024^3
tebi | Ti           | 1024^4
pebi | Pi           | 1024^5
exi  | Ei           | 1024^6
zebi | Zi           | 1024^7
yobi | Yi           | 1024^8

Name  | Abbreviation | Value
----- | ------------ | -----
kilo  | k            | 1e3
mega  | M            | 1e6
giga  | G            | 1e9
tera  | T            | 1e12
peta  | P            | 1e15
exa   | E            | 1e18
zetta | Z            | 1e21
yotta | Y            | 1e24


### Physical Constants

Math.js includes the following physical constants. See [Wikipedia](https://en.wikipedia.org/wiki/Physical_constants) for more information.


#### Universal constants

Name                  | Symbol                                                 | Value             | Unit
----------------------|--------------------------------------------------------|-------------------|-------------------------------------------------------
speedOfLight          | <i>c</i>                                               | 299792458         | m &#183; s<sup>-1</sup>
gravitationConstant   | <i>G</i>                                               | 6.6738480e-11     | m<sup>3</sup> &#183; kg<sup>-1</sup> &#183; s<sup>-2</sup>
planckConstant        | <i>h</i>                                               | 6.626069311e-34   | J &#183; s
reducedPlanckConstant | <i><span style="text-decoration:overline">h</span></i> | 1.05457172647e-34 | J &#183; s


#### Electromagnetic constants

Name                      | Symbol                                           | Value                 | Unit
--------------------------|--------------------------------------------------|-----------------------|----------------------------------------
magneticConstant          | <i>&mu;<sub>0</sub></i>                          | 1.2566370614e-6       | N &#183; A<sup>-2</sup>
electricConstant          | <i>&epsilon;<sub>0</sub></i>                     | 8.854187817e-12       | F &#183; m<sup>-1</sup>
vacuumImpedance           | <i>Z<sub>0</sub></i>                             | 376.730313461         | &ohm;
coulomb                   | <i>&kappa;</i>                                   | 8.9875517873681764e9  | N &#183; m<sup>2</sup> &#183; C<sup>-2</sup>
elementaryCharge          | <i>e</i>                                         | 1.60217656535e-19     | C
bohrMagneton              | <i>&mu;<sub>B</sub></i>                          | 9.2740096820e-24      | J &#183; T<sup>-1</sup>
conductanceQuantum        | <i>G<sub>0</sub></i>                             | 7.748091734625e-5     | S
inverseConductanceQuantum | <i>G<sub>0</sub><sup>-1</sup></i>                | 12906.403721742       | &ohm;
magneticFluxQuantum       | <i><font face="Symbol">f</font><sub>0</sub></i>  | 2.06783375846e-15     | Wb
nuclearMagneton           | <i>&mu;<sub>N</sub></i>                          | 5.0507835311e-27      | J &#183; T<sup>-1</sup>
klitzing                  | <i>R<sub>K</sub></i>                             | 25812.807443484       | &ohm;

<!-- TODO: implement josephson
josephson                 | <i>K<sub>J</sub></i>                             | 4.8359787011e-14    | Hz &#183; V<sup>-1</sup>
-->


#### Atomic and nuclear constants

Name                    | Symbol                | Value                 | Unit
------------------------|------------------------------|-----------------------|----------------------------------
bohrRadius              | <i>a<sub>0</sub></i>         | 5.291772109217e-11    | m
classicalElectronRadius | <i>r<sub>e</sub></i>         | 2.817940326727e-15    | m
electronMass            | <i>m<sub>e</sub></i>         | 9.1093829140e-31      | kg
fermiCoupling           | <i>G<sub>F</sub></i>         | 1.1663645e-5          | GeV<sup>-2</sup>
fineStructure           | <i>&alpha;</i>               | 7.297352569824e-3     | -
hartreeEnergy           | <i>E<abbr>h</abbr> </i>      | 4.3597443419e-18      | J
protonMass              | <i>m<sub>p</sub></i>         | 1.67262177774e-27     | kg
deuteronMass            | <i>m<sub>d</sub></i>         | 3.3435830926e-27      | kg
neutronMass             | <i>m<sub>n</sub></i>         | 1.6749271613e-27      | kg
quantumOfCirculation    | <i>h / (2m<sub>e</sub>)</i>  | 3.636947552024e-4     | m<sup>2</sup> &#183; s<sup>-1</sup>
rydberg                 | <i>R<sub>&infin;</sub></i>   | 10973731.56853955     | m<sup>-1</sup>
thomsonCrossSection     |                              | 6.65245873413e-29     | m<sup>2</sup>
weakMixingAngle         |                              | 0.222321              | -
efimovFactor            |                              | 22.7                  | -


#### Physico-chemical constants

Name                | Symbol                       | Value               | Unit
--------------------|------------------------------|---------------------|--------------------------------------------
atomicMass          | <i>m<sub>u</sub></i>         | 1.66053892173e-27   | kg
avogadro            | <i>N<sub>A</sub></i>         | 6.0221412927e23     | mol<sup>-1</sup>
boltzmann           | <i>k</i>                     | 1.380648813e-23     | J &#183; K<sup>-1</sup>
faraday             | <i>F</i>                     | 96485.336521        | C &#183; mol<sup>-1</sup>
firstRadiation      | <i>c<sub>1</sub></i>         | 3.7417715317e-16    | W &#183; m<sup>2</sup>
loschmidt           | <i>n<sub>0</sub></i>         | 2.686780524e25      | m<sup>-3</sup>
gasConstant         | <i>R</i>                     | 8.314462175         | J &#183; K<sup>-1</sup> &#183; mol<sup>-1</sup>
molarPlanckConstant | <i>N<sub>A</sub> &#183; h</i>| 3.990312717628e-10| J &#183; s &#183; mol<sup>-1</sup>
molarVolume         | <i>V<sub>m</sub></i>         | 2.241396820e-10     | m<sup>3</sup> &#183; mol<sup>-1</sup>
sackurTetrode       |                              | -1.164870823        | -
secondRadiation     | <i>c<sub>2</sub></i>         | 1.438777013e-2      | m &#183; K
stefanBoltzmann     | <i>&sigma;</i>               | 5.67037321e-8       | W &#183; m<sup>-2</sup> &#183; K<sup>-4</sup>
wienDisplacement    | <i>b</i>                     | 2.897772126e-3      | m &#183; K

<!-- TODO: implement spectralRadiance
spectralRadiance    | <i>c<sub>1L</sub></i>        | 1.19104286953e-16  | W &#183; m<sup>2</sup> &#183; sr<sup>-1</sup>
-->

Note that the values of `loschmidt` and `molarVolume` are at `T = 273.15 K` and `p = 101.325 kPa`.
The value of `sackurTetrode` is at `T = 1 K` and `p = 101.325 kPa`.


#### Adopted values

Name          | Symbol                       | Value   | Unit
--------------|------------------------------|---------|-------------------------
molarMass     | <i>M<sub>u</sub></i>         | 1e-3    | kg &#183; mol<sup>-1</sup>
molarMassC12  | <i>M(<sub>12</sub>C)</i>     | 1.2e-2  | kg &#183; mol<sup>-1</sup>
gravity       | <i>g<sub>n</sub></i>         | 9.80665 | m &#183; s<sup>-2</sup>
atm           | <i>atm</i>                   | 101325  | Pa


#### Natural units

Name              | Symbol                | Value              | Unit
------------------|-----------------------|--------------------|-----
planckLength      | <i>l<sub>P</sub></i>  | 1.61619997e-35     | m
planckMass        | <i>m<sub>P</sub></i>  | 2.1765113e-8       | kg
planckTime        | <i>t<sub>P</sub></i>  | 5.3910632e-44      | s
planckCharge      | <i>q<sub>P</sub></i>  | 1.87554595641e-18  | C
planckTemperature | <i>T<sub>P</sub></i>  | 1.41683385e+32     | K<|MERGE_RESOLUTION|>--- conflicted
+++ resolved
@@ -111,26 +111,16 @@
 You can add your own units to Math.js using the `math.createUnit` function. The following example defines a new unit `furlong`, then uses the user-defined unit in a calculation:
 
 ```js
-<<<<<<< HEAD
 math.createUnit('furlong', '220 yards') 
 math.evaluate('1 mile to furlong')            // 8 furlong
-=======
-math.createUnit('furlong', '220 yards')
-math.eval('1 mile to furlong')             // 8 furlong
->>>>>>> 8d8aaec3
 ```
 
 If you cannot express the new unit in terms of any existing unit, then the second argument can be omitted. In this case, a new base unit is created:
 
 ```js
 // A 'foo' cannot be expressed in terms of any other unit.
-<<<<<<< HEAD
 math.createUnit('foo') 
 math.evaluate('8 foo * 4 feet')               // 32 foo feet
-=======
-math.createUnit('foo')
-math.eval('8 foo * 4 feet')                // 32 foo feet
->>>>>>> 8d8aaec3
 ```
 
 The second argument to `createUnit` can also be a configuration object consisting of the following properties:
