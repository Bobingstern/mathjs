{
  "name": "mathjs",
  "version": "0.19.0-SNAPSHOT",
  "description": "Math.js is an extensive math library for JavaScript and Node.js. It features a flexible expression parser and offers an integrated solution to work with numbers, big numbers, complex numbers, units, and matrices.",
  "author": "Jos de Jong <wjosdejong@gmail.com> (https://github.com/josdejong)",
  "contributors": [
    "Sebastien Piquemal (https://github.com/sebpiq)",
    "Guillermo Indalecio Fernández (https://github.com/guillermobox)",
    "Huseyn Guliyev (https://github.com/husayt)",
    "Jim Garrison (https://github.com/garrison)",
    "Bart Kiers (https://github.com/bkiers)",
    "Zak Zibrat (https://github.com/palimpsests)",
    "Bryan Cuccioli (https://github.com/bcuccioli)",
    "Elijah Insua (https://github.com/tmpvar)",
    "Daniel Levin (https://github.com/daniel-levin)"
  ],
  "homepage": "http://mathjs.org",
  "repository": {
    "type": "git",
    "url": "git://github.com/josdejong/mathjs.git"
  },
  "keywords": [
    "math",
    "mathematics",
    "functions",
    "numeric",
    "parser",
    "expression",
    "number",
    "bignumber",
    "complex",
    "matrix",
    "unit"
  ],
  "dependencies": {
    "bignumber.js": "^1.3.0"
  },
  "devDependencies": {
    "webpack": "latest",
    "mocha": "latest",
    "istanbul": "latest",
    "numbers": "latest",
    "uglify-js": "latest",
    "underscore": "latest",
    "seed-random": "latest",
<<<<<<< HEAD
    "gulp": "*",
    "gulp-util": "latest",
    "glob": "latest",
    "mkdirp": "latest"
=======
    "gulp": "latest",
    "gulp-util": "latest",
    "exec": "^0.1.0"
>>>>>>> b333ad07
  },
  "main": "./index",
  "scripts": {
    "build": "gulp",
    "watch": "gulp watch",
    "test": "mocha test --recursive",
    "coverage": "istanbul cover _mocha -- test --recursive; echo \"\nCoverage report is available at ./coverage/lcov-report/index.html\""
  },
  "bin": {
    "mathjs": "./bin/cli.js"
  },
  "engines": {
    "node": ">= 0.9"
  }
}<|MERGE_RESOLUTION|>--- conflicted
+++ resolved
@@ -43,16 +43,9 @@
     "uglify-js": "latest",
     "underscore": "latest",
     "seed-random": "latest",
-<<<<<<< HEAD
-    "gulp": "*",
-    "gulp-util": "latest",
-    "glob": "latest",
-    "mkdirp": "latest"
-=======
     "gulp": "latest",
     "gulp-util": "latest",
     "exec": "^0.1.0"
->>>>>>> b333ad07
   },
   "main": "./index",
   "scripts": {
