var assert = require('assert'),
    math = require('../../../index'),
    matrix = math.matrix,
    eye = math.eye;

describe('eye', function() {

  it('should create an empty matrix', function () {
    assert.deepEqual(eye(), matrix());
    assert.deepEqual(eye('ccs'), matrix('ccs'));
    assert.deepEqual(eye([]), []);
    assert.deepEqual(eye(matrix([])), matrix());
    assert.deepEqual(eye(matrix([], 'ccs')), matrix('ccs'));
  });

  it('should create an identity matrix of the given size', function() {
    assert.deepEqual(eye(1), matrix([[1]]));
    assert.deepEqual(eye(1, 'ccs'), matrix([[1]], 'ccs'));
    assert.deepEqual(eye(2), matrix([[1,0],[0,1]]));
    assert.deepEqual(eye(2, 'ccs'), matrix([[1,0],[0,1]], 'ccs'));
    assert.deepEqual(eye([2]), [[1,0],[0,1]]);
    assert.deepEqual(eye(2,3), matrix([[1,0,0],[0,1,0]]));
    assert.deepEqual(eye(2,3, 'ccs'), matrix([[1,0,0],[0,1,0]], 'ccs'));
    assert.deepEqual(eye(3,2), matrix([[1,0],[0,1],[0,0]]));
    assert.deepEqual(eye(3,2, 'ccs'), matrix([[1,0],[0,1],[0,0]], 'ccs'));
    assert.deepEqual(eye([3,2]), [[1,0],[0,1],[0,0]]);
    assert.deepEqual(eye(math.matrix([3,2])), matrix([[1,0],[0,1],[0,0]]));
    assert.deepEqual(eye(3,3), matrix([[1,0,0],[0,1,0],[0,0,1]]));
    assert.deepEqual(eye(3,3, 'ccs'), matrix([[1,0,0],[0,1,0],[0,0,1]], 'ccs'));
  });

  it('should create an identity matrix with bignumbers', function() {
    var zero = math.bignumber(0);
    var one = math.bignumber(1);
    var two = math.bignumber(2);
    var three = math.bignumber(3);
<<<<<<< HEAD
    assert.deepEqual(eye(two).toString(), matrix([[one,zero],[zero,one]]).toString());
    assert.deepEqual(eye(two, three).toString(), matrix([[one,zero,zero],[zero,one,zero]]).toString());
=======
    assert.deepEqual(eye(two), matrix([[one,zero],[zero,one]]));
    assert.deepEqual(eye(two, 'ccs'), matrix([[one,zero],[zero,one]], 'ccs'));
    assert.deepEqual(eye(two, three), matrix([[one,zero,zero],[zero,one,zero]]));
    assert.deepEqual(eye(two, three, 'ccs'), matrix([[one,zero,zero],[zero,one,zero]], 'ccs'));
>>>>>>> 5711bdfa
  });

  it('should return an array when setting matrix=="array"', function() {
    var math2 = math.create({matrix: 'array'});
    assert.deepEqual(math2.eye(2), [[1,0],[0,1]]);
  });

  it('should throw an error with an invalid input', function() {
    assert.throws(function () {eye(3, 3, 2);});
    assert.throws(function () {eye([3, 3, 2]);});
    assert.throws(function () {eye([3, 3], 2);});
    assert.throws(function () {eye([3.2, 3]);});
    assert.throws(function () {eye([3, 3.2]);});
    assert.throws(function () {eye([3.2, 3.2]);});
    assert.throws(function () {eye([2, 'str']);});
    assert.throws(function () {eye(['str', 2]);});
    assert.throws(function () {eye([-2, 2]);});
    assert.throws(function () {eye([2, -2]);});
  });

});<|MERGE_RESOLUTION|>--- conflicted
+++ resolved
@@ -34,15 +34,10 @@
     var one = math.bignumber(1);
     var two = math.bignumber(2);
     var three = math.bignumber(3);
-<<<<<<< HEAD
-    assert.deepEqual(eye(two).toString(), matrix([[one,zero],[zero,one]]).toString());
-    assert.deepEqual(eye(two, three).toString(), matrix([[one,zero,zero],[zero,one,zero]]).toString());
-=======
     assert.deepEqual(eye(two), matrix([[one,zero],[zero,one]]));
     assert.deepEqual(eye(two, 'ccs'), matrix([[one,zero],[zero,one]], 'ccs'));
     assert.deepEqual(eye(two, three), matrix([[one,zero,zero],[zero,one,zero]]));
     assert.deepEqual(eye(two, three, 'ccs'), matrix([[one,zero,zero],[zero,one,zero]], 'ccs'));
->>>>>>> 5711bdfa
   });
 
   it('should return an array when setting matrix=="array"', function() {
