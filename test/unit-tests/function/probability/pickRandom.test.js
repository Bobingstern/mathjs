import assert from 'assert'
<<<<<<< HEAD
import math from '../../../../src/defaultInstance.js'
=======
import { filter, times } from 'lodash'
import math from '../../../../src/bundleAny'
import { flatten } from '../../../../src/utils/array'
>>>>>>> 2594c699

const math2 = math.create({ randomSeed: 'test2' })
const pickRandom = math2.pickRandom

describe('pickRandom', function () {
  it('should have a function pickRandom', function () {
    assert.strictEqual(typeof math.pickRandom, 'function')
  })

  it('should throw an error if the length of the weights does not match the length of the possibles', function () {
    const possibles = [11, 22, 33, 44, 55]
    const weights = [1, 5, 2, 4]
    const number = 2

    assert.throws(function () {
      pickRandom(possibles, weights)
    }, /Weights must have the same length as possibles/)

    assert.throws(function () {
      pickRandom(possibles, number, weights)
    }, /Weights must have the same length as possibles/)

    assert.throws(function () {
      pickRandom(possibles, weights, number)
    }, /Weights must have the same length as possibles/)
  })

  it('should throw an error if the weights array contains a non number or negative value', function () {
    const possibles = [11, 22, 33, 44, 55]
    let weights = [1, 5, 2, -1, 6]

    assert.throws(function () {
      pickRandom(possibles, weights)
    }, /Weights must be an array of positive numbers/)

    weights = [1, 5, 2, 'stinky', 6]

    assert.throws(function () {
      pickRandom(possibles, weights)
    }, /Weights must be an array of positive numbers/)
  })

  it('should return a single value if no number argument was passed', function () {
    const possibles = [11, 22, 33, 44, 55]
    const weights = [1, 5, 2, 4, 6]

    assert.notStrictEqual(possibles.indexOf(pickRandom(possibles)), -1)
    assert.notStrictEqual(possibles.indexOf(pickRandom(possibles, weights)), -1)
  })

  it('should return a single value if no number argument was passed (2)', function () {
    const possibles = [5]

    assert.strictEqual(pickRandom(possibles), 5)
  })

  it('should return the given array if the given number is equal its length', function () {
    const possibles = [11, 22, 33, 44, 55]
    const weights = [1, 5, 2, 4, 6]
    const number = 5

    pickRandom(possibles, number).forEach((element, index) => assert.strictEqual(element, possibles[index]))
    pickRandom(possibles, number, weights).forEach((element, index) => assert.strictEqual(element, possibles[index]))
    pickRandom(possibles, weights, number).forEach((element, index) => assert.strictEqual(element, possibles[index]))
  })

  it('should return the given array if the given number is greater than its length', function () {
    const possibles = [11, 22, 33, 44, 55]
    const weights = [1, 5, 2, 4, 6]
    const number = 6

    pickRandom(possibles, number).forEach((element, index) => assert.strictEqual(element, possibles[index]))
    pickRandom(possibles, number, weights).forEach((element, index) => assert.strictEqual(element, possibles[index]))
    pickRandom(possibles, weights, number).forEach((element, index) => assert.strictEqual(element, possibles[index]))
  })

  it('should return an empty array if the given number is 0', function () {
    const possibles = [11, 22, 33, 44, 55]
    const weights = [1, 5, 2, 4, 6]
    const number = 0

    assert.strictEqual(pickRandom(possibles, number).length, 0)
    assert.strictEqual(pickRandom(possibles, number, weights).length, 0)
    assert.strictEqual(pickRandom(possibles, weights, number).length, 0)
  })

  it('should return an array of length 1 if the number passed is 1', function () {
    const possibles = [11, 22, 33, 44, 55]
    const weights = [1, 5, 2, 4, 6]
    const number = 1

    assert(Array.isArray(pickRandom(possibles, number)))
    assert(Array.isArray(pickRandom(possibles, number, weights)))
    assert(Array.isArray(pickRandom(possibles, weights, number)))

    assert.strictEqual(pickRandom(possibles, number).length, 1)
    assert.strictEqual(pickRandom(possibles, number, weights).length, 1)
    assert.strictEqual(pickRandom(possibles, weights, number).length, 1)
  })

  it('should pick the given number of values from the given array', function () {
    const possibles = [11, 22, 33, 44, 55]
    const weights = [1, 5, 2, 4, 6]
    const number = 3

    assert.strictEqual(pickRandom(possibles, number).length, number)
    assert.strictEqual(pickRandom(possibles, number, weights).length, number)
    assert.strictEqual(pickRandom(possibles, weights, number).length, number)
  })

  it('should pick a number from the given multi dimensional array following an uniform distribution', function () {
    const possibles = [[11, 12], [22, 23], [33, 34], [44, 45], [55, 56]]
    const picked = []

    times(1000, () => picked.push(pickRandom(possibles)))

    flatten(possibles).forEach(possible => {
      const count = filter(flatten(picked), val => val === possible).length
      assert.strictEqual(math.round(count / picked.length, 1), 0.1)
    })
  })

  it('should pick a value from the given multi dimensional array following an uniform distribution', function () {
    // just to be sure that works for any kind of array
    const possibles = [[[11], [12]], ['test', 45], 'another test', 10, false, [1.3, 4.5, true]]
    const picked = []

    times(1000, () => picked.push(pickRandom(possibles)))
    flatten(possibles).forEach(possible => {
      const count = filter(picked, val => val === possible).length
      assert.strictEqual(math.round(count / picked.length, 1), 0.1)
    })
  })

  it('should pick a value from the given array following an uniform distribution if only possibles are passed', function () {
    const possibles = [11, 22, 33, 44, 55]
    const picked = []
    let count

    times(1000, function () {
      picked.push(pickRandom(possibles))
    })

    count = picked.filter(function (val) { return val === 11 }).length
    assert.strictEqual(math.round(count / picked.length, 1), 0.2)

    count = picked.filter(function (val) { return val === 22 }).length
    assert.strictEqual(math.round(count / picked.length, 1), 0.2)

    count = picked.filter(function (val) { return val === 33 }).length
    assert.strictEqual(math.round(count / picked.length, 1), 0.2)

    count = picked.filter(function (val) { return val === 44 }).length
    assert.strictEqual(math.round(count / picked.length, 1), 0.2)

    count = picked.filter(function (val) { return val === 55 }).length
    assert.strictEqual(math.round(count / picked.length, 1), 0.2)
  })

  it('should pick a value from the given matrix following an uniform distribution', function () {
    const possibles = math.matrix([11, 22, 33, 44, 55])
    const picked = []
    let count

    times(1000, function () {
      picked.push(pickRandom(possibles))
    })

    count = picked.filter(function (val) { return val === 11 }).length
    assert.strictEqual(math.round(count / picked.length, 1), 0.2)

    count = picked.filter(function (val) { return val === 22 }).length
    assert.strictEqual(math.round(count / picked.length, 1), 0.2)

    count = picked.filter(function (val) { return val === 33 }).length
    assert.strictEqual(math.round(count / picked.length, 1), 0.2)

    count = picked.filter(function (val) { return val === 44 }).length
    assert.strictEqual(math.round(count / picked.length, 1), 0.2)

    count = picked.filter(function (val) { return val === 55 }).length
    assert.strictEqual(math.round(count / picked.length, 1), 0.2)
  })

  it('should pick a given number of values from the given array following an uniform distribution if no weights were passed', function () {
    const possibles = [11, 22, 33, 44, 55]
    const number = 2
    const picked = []
    let count

    times(1000, function () {
      picked.push.apply(picked, pickRandom(possibles, number))
    })

    assert.strictEqual(picked.length, 2000)

    count = picked.filter(function (val) { return val === 11 }).length
    assert.strictEqual(math.round(count / picked.length, 1), 0.2)

    count = picked.filter(function (val) { return val === 22 }).length
    assert.strictEqual(math.round(count / picked.length, 1), 0.2)

    count = picked.filter(function (val) { return val === 33 }).length
    assert.strictEqual(math.round(count / picked.length, 1), 0.2)

    count = picked.filter(function (val) { return val === 44 }).length
    assert.strictEqual(math.round(count / picked.length, 1), 0.2)

    count = picked.filter(function (val) { return val === 55 }).length
    assert.strictEqual(math.round(count / picked.length, 1), 0.2)
  })

  it('should pick numbers from the given matrix following an uniform distribution', function () {
    const possibles = math.matrix([11, 22, 33, 44, 55])
    const number = 3
    const picked = []
    let count

    times(1000, function () {
      picked.push.apply(picked, pickRandom(possibles, number))
    })

    assert.strictEqual(picked.length, 3000)

    count = picked.filter(function (val) { return val === 11 }).length
    assert.strictEqual(math.round(count / picked.length, 1), 0.2)

    count = picked.filter(function (val) { return val === 22 }).length
    assert.strictEqual(math.round(count / picked.length, 1), 0.2)

    count = picked.filter(function (val) { return val === 33 }).length
    assert.strictEqual(math.round(count / picked.length, 1), 0.2)

    count = picked.filter(function (val) { return val === 44 }).length
    assert.strictEqual(math.round(count / picked.length, 1), 0.2)

    count = picked.filter(function (val) { return val === 55 }).length
    assert.strictEqual(math.round(count / picked.length, 1), 0.2)
  })

  it('should pick a value from the given array following a weighted distribution', function () {
    const possibles = [11, 22, 33, 44, 55]
    const weights = [1, 4, 0, 2, 3]
    const picked = []
    let count

    times(1000, function () {
      picked.push(pickRandom(possibles, weights))
    })

    count = picked.filter(function (val) { return val === 11 }).length
    assert.strictEqual(math.round(count / picked.length, 1), 0.1)

    count = picked.filter(function (val) { return val === 22 }).length
    assert.strictEqual(math.round((count) / picked.length, 1), 0.4)

    count = picked.filter(function (val) { return val === 33 }).length
    assert.strictEqual(math.round(count / picked.length, 1), 0)

    count = picked.filter(function (val) { return val === 44 }).length
    assert.strictEqual(math.round(count / picked.length, 1), 0.2)

    count = picked.filter(function (val) { return val === 55 }).length
    assert.strictEqual(math.round(count / picked.length, 1), 0.3)
  })

  it('should pick a value from the given matrix following a weighted distribution', function () {
    const possibles = math.matrix([11, 22, 33, 44, 55])
    const weights = [1, 4, 0, 2, 3]
    const picked = []
    let count

    times(1000, function () {
      picked.push(pickRandom(possibles, weights))
    })

    count = picked.filter(function (val) { return val === 11 }).length
    assert.strictEqual(math.round(count / picked.length, 1), 0.1)

    count = picked.filter(function (val) { return val === 22 }).length
    assert.strictEqual(math.round((count) / picked.length, 1), 0.4)

    count = picked.filter(function (val) { return val === 33 }).length
    assert.strictEqual(math.round(count / picked.length, 1), 0)

    count = picked.filter(function (val) { return val === 44 }).length
    assert.strictEqual(math.round(count / picked.length, 1), 0.2)

    count = picked.filter(function (val) { return val === 55 }).length
    assert.strictEqual(math.round(count / picked.length, 1), 0.3)
  })

  it('should return an array of values from the given array following a weighted distribution', function () {
    const possibles = [11, 22, 33, 44, 55]
    const weights = [1, 4, 0, 2, 3]
    const number = 2
    const picked = []
    let count

    times(1000, function () {
      picked.push.apply(picked, pickRandom(possibles, number, weights))
    })

    count = picked.filter(function (val) { return val === 11 }).length
    assert.strictEqual(math.round(count / picked.length, 1), 0.1)

    count = picked.filter(function (val) { return val === 22 }).length
    assert.strictEqual(math.round((count) / picked.length, 1), 0.4)

    count = picked.filter(function (val) { return val === 33 }).length
    assert.strictEqual(math.round(count / picked.length, 1), 0)

    count = picked.filter(function (val) { return val === 44 }).length
    assert.strictEqual(math.round(count / picked.length, 1), 0.2)

    count = picked.filter(function (val) { return val === 55 }).length
    assert.strictEqual(math.round(count / picked.length, 1), 0.3)

    times(1000, function () {
      picked.push.apply(picked, pickRandom(possibles, weights, number))
    })

    count = picked.filter(function (val) { return val === 11 }).length
    assert.strictEqual(math.round(count / picked.length, 1), 0.1)

    count = picked.filter(function (val) { return val === 22 }).length
    assert.strictEqual(math.round((count) / picked.length, 1), 0.4)

    count = picked.filter(function (val) { return val === 33 }).length
    assert.strictEqual(math.round(count / picked.length, 1), 0)

    count = picked.filter(function (val) { return val === 44 }).length
    assert.strictEqual(math.round(count / picked.length, 1), 0.2)

    count = picked.filter(function (val) { return val === 55 }).length
    assert.strictEqual(math.round(count / picked.length, 1), 0.3)
  })

  it('should return an array of values from the given matrix following a weighted distribution', function () {
    const possibles = math.matrix([11, 22, 33, 44, 55])
    const weights = [1, 4, 0, 2, 3]
    const number = 2
    const picked = []
    let count

    times(1000, function () {
      picked.push.apply(picked, pickRandom(possibles, number, weights))
    })

    count = picked.filter(function (val) { return val === 11 }).length
    assert.strictEqual(math.round(count / picked.length, 1), 0.1)

    count = picked.filter(function (val) { return val === 22 }).length
    assert.strictEqual(math.round((count) / picked.length, 1), 0.4)

    count = picked.filter(function (val) { return val === 33 }).length
    assert.strictEqual(math.round(count / picked.length, 1), 0)

    count = picked.filter(function (val) { return val === 44 }).length
    assert.strictEqual(math.round(count / picked.length, 1), 0.2)

    count = picked.filter(function (val) { return val === 55 }).length
    assert.strictEqual(math.round(count / picked.length, 1), 0.3)

    times(1000, function () {
      picked.push.apply(picked, pickRandom(possibles, weights, number))
    })

    count = picked.filter(function (val) { return val === 11 }).length
    assert.strictEqual(math.round(count / picked.length, 1), 0.1)

    count = picked.filter(function (val) { return val === 22 }).length
    assert.strictEqual(math.round((count) / picked.length, 1), 0.4)

    count = picked.filter(function (val) { return val === 33 }).length
    assert.strictEqual(math.round(count / picked.length, 1), 0)

    count = picked.filter(function (val) { return val === 44 }).length
    assert.strictEqual(math.round(count / picked.length, 1), 0.2)

    count = picked.filter(function (val) { return val === 55 }).length
    assert.strictEqual(math.round(count / picked.length, 1), 0.3)
  })

  it('should throw an error in case of wrong type of arguments', function () {
    assert.throws(function () { pickRandom(23) }, /Unexpected type of argument/)
    assert.throws(function () { pickRandom() }, /Too few arguments/)
    assert.throws(function () { pickRandom([], 23, [], 9) }, /Too many arguments/)

    // TODO: more type testing...
  })

  it('should LaTeX pickRandom', function () {
    const expression = math.parse('pickRandom([1,2,3])')
    assert.strictEqual(expression.toTex(), '\\mathrm{pickRandom}\\left(\\begin{bmatrix}1\\\\2\\\\3\\\\\\end{bmatrix}\\right)')
  })
})

function times (n, callback) {
  for (let i = 0; i < n; i++) {
    callback()
  }
}<|MERGE_RESOLUTION|>--- conflicted
+++ resolved
@@ -1,11 +1,6 @@
 import assert from 'assert'
-<<<<<<< HEAD
 import math from '../../../../src/defaultInstance.js'
-=======
-import { filter, times } from 'lodash'
-import math from '../../../../src/bundleAny'
-import { flatten } from '../../../../src/utils/array'
->>>>>>> 2594c699
+import { flatten } from '../../../../src/utils/array.js'
 
 const math2 = math.create({ randomSeed: 'test2' })
 const pickRandom = math2.pickRandom
