--- conflicted
+++ resolved
@@ -1,15 +1,9 @@
 // test ceil
 import assert from 'assert'
 
-<<<<<<< HEAD
 import approx from '../../../../tools/approx.js'
 import math from '../../../../src/defaultInstance.js'
-const { bignumber, ceil, complex, fraction, i, isFraction, matrix, pi, unit, parse } = math
-=======
-import approx from '../../../../tools/approx'
-import math from '../../../../src/bundleAny'
 const { bignumber, ceil, complex, fraction, i, isFraction, matrix, pi, unit, parse, sparse } = math
->>>>>>> 7854a9b0
 
 describe('ceil', function () {
   it('should return the ceil of a boolean', function () {
