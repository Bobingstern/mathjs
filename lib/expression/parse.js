'use strict';

var ArgumentsError = require('../error/ArgumentsError');
var deepMap = require('../utils/collection/deepMap');

function factory (type, config, load, typed) {
  var numeric = load(require('../type/numeric'));
  var uninitialized = require('../utils/array').UNINITIALIZED

  var AccessorNode            = load(require('./node/AccessorNode'));
  var ArrayNode               = load(require('./node/ArrayNode'));
  var AssignmentNode          = load(require('./node/AssignmentNode'));
  var BlockNode               = load(require('./node/BlockNode'));
  var ConditionalNode         = load(require('./node/ConditionalNode'));
  var ConstantNode            = load(require('./node/ConstantNode'));
  var FunctionAssignmentNode  = load(require('./node/FunctionAssignmentNode'));
  var IndexNode               = load(require('./node/IndexNode'));
  var ObjectNode              = load(require('./node/ObjectNode'));
  var OperatorNode            = load(require('./node/OperatorNode'));
  var ParenthesisNode         = load(require('./node/ParenthesisNode'));
  var FunctionNode            = load(require('./node/FunctionNode'));
  var RangeNode               = load(require('./node/RangeNode'));
  var SymbolNode              = load(require('./node/SymbolNode'));

  /**
   * Parse an expression. Returns a node tree, which can be evaluated by
   * invoking node.eval();
   *
   * Syntax:
   *
   *     parse(expr)
   *     parse(expr, options)
   *     parse([expr1, expr2, expr3, ...])
   *     parse([expr1, expr2, expr3, ...], options)
   *
   * Example:
   *
   *     var node = parse('sqrt(3^2 + 4^2)');
   *     node.compile(math).eval(); // 5
   *
   *     var scope = {a:3, b:4}
   *     var node = parse('a * b'); // 12
   *     var code = node.compile(math);
   *     code.eval(scope); // 12
   *     scope.a = 5;
   *     code.eval(scope); // 20
   *
   *     var nodes = math.parse(['a = 3', 'b = 4', 'a * b']);
   *     nodes[2].compile(math).eval(); // 12
   *
   * @param {string | string[] | Matrix} expr
   * @param {{nodes: Object<string, Node>}} [options]  Available options:
   *                                                   - `nodes` a set of custom nodes
   * @return {Node | Node[]} node
   * @throws {Error}
   */
  function parse (expr, options) {
    if (arguments.length !== 1 && arguments.length !== 2) {
      throw new ArgumentsError('parse', arguments.length, 1, 2);
    }

    // pass extra nodes
    extra_nodes = (options && options.nodes) ? options.nodes : {};

    if (typeof expr === 'string') {
      // parse a single expression
      expression = expr;
      return parseStart();
    }
    else if (Array.isArray(expr) || expr instanceof type.Matrix) {
      // parse an array or matrix with expressions
      return deepMap(expr, function (elem) {
        if (typeof elem !== 'string') throw new TypeError('String expected');

        expression = elem;
        return parseStart();
      });
    }
    else {
      // oops
      throw new TypeError('String or matrix expected');
    }
  }

  // token types enumeration
  var TOKENTYPE = {
    NULL : 0,
    DELIMITER : 1,
    NUMBER : 2,
    SYMBOL : 3,
    UNKNOWN : 4
  };

  // map with all delimiters
  var DELIMITERS = {
    ',': true,
    '(': true,
    ')': true,
    '[': true,
    ']': true,
    '{': true,
    '}': true,
    '\"': true,
    ';': true,

    '+': true,
    '-': true,
    '*': true,
    '.*': true,
    '/': true,
    './': true,
    '%': true,
    '^': true,
    '.^': true,
    '~': true,
    '!': true,
    '&': true,
    '|': true,
    '^|': true,
    '\'': true,
    '=': true,
    ':': true,
    '?': true,

    '==': true,
    '!=': true,
    '<': true,
    '>': true,
    '<=': true,
    '>=': true,

    '<<': true,
    '>>': true,
    '>>>': true
  };

  // map with all named delimiters
  var NAMED_DELIMITERS = {
    'mod': true,
    'to': true,
    'in': true,
    'and': true,
    'xor': true,
    'or': true,
    'not': true
  };

  var CONSTANTS = {
    'true': true,
    'false': false,
    'null': null,
    'undefined': undefined,
    'uninitialized': uninitialized
  }

  var NUMERIC_CONSTANTS = [
    'NaN',
    'Infinity'
  ]

  var extra_nodes = {};             // current extra nodes
  var expression = '';              // current expression
  var comment = '';                 // last parsed comment
  var index = 0;                    // current index in expr
  var c = '';                       // current token character in expr
  var token = '';                   // current token
  var token_type = TOKENTYPE.NULL;  // type of the token
  var nesting_level = 0;            // level of nesting inside parameters, used to ignore newline characters
  var conditional_level = null;     // when a conditional is being parsed, the level of the conditional is stored here
  var tokenStates = [];             // holds saved token states

  /**
   * Get the first character from the expression.
   * The character is stored into the char c. If the end of the expression is
   * reached, the function puts an empty string in c.
   * @private
   */
  function first() {
    index = 0;
    c = expression.charAt(0);
    nesting_level = 0;
    conditional_level = null;
  }

  /**
   * Get the next character from the expression.
   * The character is stored into the char c. If the end of the expression is
   * reached, the function puts an empty string in c.
   * @private
   */
  function next() {
    index++;
    c = expression.charAt(index);
  }

  /**
   * Preview the previous character from the expression.
   * @return {string} cNext
   * @private
   */
  function prevPreview() {
    return expression.charAt(index - 1);
  }

  /**
   * Preview the next character from the expression.
   * @return {string} cNext
   * @private
   */
  function nextPreview() {
    return expression.charAt(index + 1);
  }

  /**
   * Preview the second next character from the expression.
   * @return {string} cNext
   * @private
   */
  function nextNextPreview() {
    return expression.charAt(index + 2);
  }

  /**
   * Save the current token state so we can rewind later if necessary.
   * @private
   */
  function pushTokenState() {
    tokenStates.push({
      token_type: token_type,
      token: token,
      comment: comment,
      index: index,
      c: c
    });
  }

  /**
   * Rewind the parser by one token by restoring the last saved token state
   * @private
   */
  function popTokenState() {
    var restoredState = tokenStates.pop();
    token_type = restoredState.token_type;
    token = restoredState.token;
    comment = restoredState.comment;
    index = restoredState.index;
    c = restoredState.c;
  }

  /**
   * Discard the most recent token state without restoring it
   * @private
   */
  function discardTokenState() {
    tokenStates.pop();
  }

  /**
   * Get next token in the current string expr.
   * The token and token type are available as token and token_type
   * @private
   */
  function getToken() {
    token_type = TOKENTYPE.NULL;
    token = '';
    comment = '';

    // skip over whitespaces
    // space, tab, and newline when inside parameters
    while (parse.isWhitespace(c, nesting_level)) {
      next();
    }

    // skip comment
    if (c === '#') {
      while (c !== '\n' && c !== '') {
        comment += c;
        next();
      }
    }

    // check for end of expression
    if (c === '') {
      // token is still empty
      token_type = TOKENTYPE.DELIMITER;
      return;
    }

    // check for new line character
    if (c === '\n' && !nesting_level) {
      token_type = TOKENTYPE.DELIMITER;
      token = c;
      next();
      return;
    }

    // check for delimiters consisting of 3 characters
    var c2 = c + nextPreview();
    var c3 = c2 + nextNextPreview();
    if (c3.length === 3 && DELIMITERS[c3]) {
      token_type = TOKENTYPE.DELIMITER;
      token = c3;
      next();
      next();
      next();
      return;
    }

    // check for delimiters consisting of 2 characters
    if (c2.length === 2 && DELIMITERS[c2]) {
      token_type = TOKENTYPE.DELIMITER;
      token = c2;
      next();
      next();
      return;
    }

    // check for delimiters consisting of 1 character
    if (DELIMITERS[c]) {
      token_type = TOKENTYPE.DELIMITER;
      token = c;
      next();
      return;
    }

    // check for a number
    if (parse.isDigitDot(c)) {
      token_type = TOKENTYPE.NUMBER;

      // get number, can have a single dot
      if (c === '.') {
        token += c;
        next();

        if (!parse.isDigit(c)) {
          // this is no number, it is just a dot (can be dot notation)
          token_type = TOKENTYPE.DELIMITER;
        }
      }
      else {
        while (parse.isDigit(c)) {
          token += c;
          next();
        }
        if (parse.isDecimalMark(c, nextPreview())) {
          token += c;
          next();
        }
      }
      while (parse.isDigit(c)) {
        token += c;
        next();
      }

      // check for exponential notation like "2.3e-4", "1.23e50" or "2e+4"
      c2 = nextPreview();
      if (c === 'E' || c === 'e') {
        if (parse.isDigit(c2) || c2 === '-' || c2 === '+') {
          token += c;
          next();

          if (c === '+' || c === '-') {
            token += c;
            next();
          }

          // Scientific notation MUST be followed by an exponent
          if (!parse.isDigit(c)) {
            throw createSyntaxError('Digit expected, got "' + c + '"');
          }

          while (parse.isDigit(c)) {
            token += c;
            next();
          }

          if (parse.isDecimalMark(c, nextPreview())) {
            throw createSyntaxError('Digit expected, got "' + c + '"');
          }
        }
        else if (c2 === '.') {
          next();
          throw createSyntaxError('Digit expected, got "' + c + '"');
        }
      }

      return;
    }

    // check for variables, functions, named operators
    if (parse.isAlpha(c, prevPreview(), nextPreview())) {
      while (parse.isAlpha(c, prevPreview(), nextPreview()) || parse.isDigit(c)) {
        token += c;
        next();
      }

      if (NAMED_DELIMITERS.hasOwnProperty(token)) {
        token_type = TOKENTYPE.DELIMITER;
      }
      else {
        token_type = TOKENTYPE.SYMBOL;
      }

      return;
    }

    // something unknown is found, wrong characters -> a syntax error
    token_type = TOKENTYPE.UNKNOWN;
    while (c !== '') {
      token += c;
      next();
    }
    throw createSyntaxError('Syntax error in part "' + token + '"');
  }

  /**
   * Get next token and skip newline tokens
   */
  function getTokenSkipNewline () {
    do {
      getToken();
    }
    while (token === '\n');
  }

  /**
   * Open parameters.
   * New line characters will be ignored until closeParams() is called
   */
  function openParams() {
    nesting_level++;
  }

  /**
   * Close parameters.
   * New line characters will no longer be ignored
   */
  function closeParams() {
    nesting_level--;
  }

  /**
   * Checks whether the current character `c` is a valid alpha character:
   *
   * - A latin letter (upper or lower case) Ascii: a-z, A-Z
   * - An underscore                        Ascii: _
   * - A dollar sign                        Ascii: $
   * - A latin letter with accents          Unicode: \u00C0 - \u02AF
   * - A greek letter                       Unicode: \u0370 - \u03FF
   * - A mathematical alphanumeric symbol   Unicode: \u{1D400} - \u{1D7FF} excluding invalid code points
   *
   * The previous and next characters are needed to determine whether
   * this character is part of a unicode surrogate pair.
   *
   * @param {string} c      Current character in the expression
   * @param {string} cPrev  Previous character
   * @param {string} cNext  Next character
   * @return {boolean}
   */
  parse.isAlpha = function isAlpha (c, cPrev, cNext) {
    return parse.isValidLatinOrGreek(c)
        || parse.isValidMathSymbol(c, cNext)
        || parse.isValidMathSymbol(cPrev, c);
  };

  /**
   * Test whether a character is a valid latin, greek, or letter-like character
   * @param {string} c
   * @return {boolean}
   */
  parse.isValidLatinOrGreek = function isValidLatinOrGreek (c) {
    return /^[a-zA-Z_$\u00C0-\u02AF\u0370-\u03FF\u2100-\u214F]$/.test(c);
  };

  /**
   * Test whether two given 16 bit characters form a surrogate pair of a
   * unicode math symbol.
   *
   * http://unicode-table.com/en/
   * http://www.wikiwand.com/en/Mathematical_operators_and_symbols_in_Unicode
   *
   * Note: In ES6 will be unicode aware:
   * http://stackoverflow.com/questions/280712/javascript-unicode-regexes
   * https://mathiasbynens.be/notes/es6-unicode-regex
   *
   * @param {string} high
   * @param {string} low
   * @return {boolean}
   */
  parse.isValidMathSymbol = function isValidMathSymbol (high, low) {
    return /^[\uD835]$/.test(high) &&
        /^[\uDC00-\uDFFF]$/.test(low) &&
        /^[^\uDC55\uDC9D\uDCA0\uDCA1\uDCA3\uDCA4\uDCA7\uDCA8\uDCAD\uDCBA\uDCBC\uDCC4\uDD06\uDD0B\uDD0C\uDD15\uDD1D\uDD3A\uDD3F\uDD45\uDD47-\uDD49\uDD51\uDEA6\uDEA7\uDFCC\uDFCD]$/.test(low);
  };

  /**
   * Check whether given character c is a white space character: space, tab, or enter
   * @param {string} c
   * @param {number} nestingLevel
   * @return {boolean}
   */
  parse.isWhitespace = function isWhitespace (c, nestingLevel) {
    // TODO: also take '\r' carriage return as newline? Or does that give problems on mac?
    return c === ' ' || c === '\t' || (c === '\n' && nestingLevel > 0);
  };

  /**
   * Test whether the character c is a decimal mark (dot).
   * This is the case when it's not the start of a delimiter '.*', './', or '.^'
   * @param {string} c
   * @param {string} cNext
   * @return {boolean}
   */
  parse.isDecimalMark = function isDecimalMark (c, cNext) {
    return c === '.' && cNext !== '/' && cNext !== '*' && cNext !== '^';
  };

  /**
   * checks if the given char c is a digit or dot
   * @param {string} c   a string with one character
   * @return {boolean}
   */
  parse.isDigitDot = function isDigitDot (c) {
    return ((c >= '0' && c <= '9') || c === '.');
  };

  /**
   * checks if the given char c is a digit
   * @param {string} c   a string with one character
   * @return {boolean}
   */
  parse.isDigit = function isDigit (c) {
    return (c >= '0' && c <= '9');
  };

  /**
   * Start of the parse levels below, in order of precedence
   * @return {Node} node
   * @private
   */
  function parseStart () {
    // get the first character in expression
    first();

    getToken();

    var node = parseBlock();

    // check for garbage at the end of the expression
    // an expression ends with a empty character '' and token_type DELIMITER
    if (token !== '') {
      if (token_type === TOKENTYPE.DELIMITER) {
        // user entered a not existing operator like "//"

        // TODO: give hints for aliases, for example with "<>" give as hint " did you mean !== ?"
        throw createError('Unexpected operator ' + token);
      }
      else {
        throw createSyntaxError('Unexpected part "' + token + '"');
      }
    }

    return node;
  }

  /**
   * Parse a block with expressions. Expressions can be separated by a newline
   * character '\n', or by a semicolon ';'. In case of a semicolon, no output
   * of the preceding line is returned.
   * @return {Node} node
   * @private
   */
  function parseBlock () {
    var node;
    var blocks = [];
    var visible;

    if (token !== '' && token !== '\n' && token !== ';') {
      node = parseAssignment();
      node.comment = comment;
    }

    // TODO: simplify this loop
    while (token === '\n' || token === ';') {
      if (blocks.length === 0 && node) {
        visible = (token !== ';');
        blocks.push({
          node: node,
          visible: visible
        });
      }

      getToken();
      if (token !== '\n' && token !== ';' && token !== '') {
        node = parseAssignment();
        node.comment = comment;

        visible = (token !== ';');
        blocks.push({
          node: node,
          visible: visible
        });
      }
    }

    if (blocks.length > 0) {
      return new BlockNode(blocks);
    }
    else {
      if (!node) {
        node = new ConstantNode(undefined);
        node.comment = comment;
      }

      return node
    }
  }

  /**
   * Assignment of a function or variable,
   * - can be a variable like 'a=2.3'
   * - or a updating an existing variable like 'matrix(2,3:5)=[6,7,8]'
   * - defining a function like 'f(x) = x^2'
   * @return {Node} node
   * @private
   */
  function parseAssignment () {
    var name, args, value, valid;

    var node = parseConditional();

    if (token === '=') {
      if (type.isSymbolNode(node)) {
        // parse a variable assignment like 'a = 2/3'
        name = node.name;
        getTokenSkipNewline();
        value = parseAssignment();
        return new AssignmentNode(new SymbolNode(name), value);
      }
      else if (type.isAccessorNode(node)) {
        // parse a matrix subset assignment like 'A[1,2] = 4'
        getTokenSkipNewline();
        value = parseAssignment();
        return new AssignmentNode(node.object, node.index, value);
      }
      else if (type.isFunctionNode(node) && type.isSymbolNode(node.fn)) {
        // parse function assignment like 'f(x) = x^2'
        valid = true;
        args = [];

        name = node.name;
        node.args.forEach(function (arg, index) {
          if (type.isSymbolNode(arg)) {
            args[index] = arg.name;
          }
          else {
            valid = false;
          }
        });

        if (valid) {
          getTokenSkipNewline();
          value = parseAssignment();
          return new FunctionAssignmentNode(name, args, value);
        }
      }

      throw createSyntaxError('Invalid left hand side of assignment operator =');
    }

    return node;
  }

  /**
   * conditional operation
   *
   *     condition ? truePart : falsePart
   *
   * Note: conditional operator is right-associative
   *
   * @return {Node} node
   * @private
   */
  function parseConditional () {
    var node = parseLogicalOr();

    while (token === '?') {
      // set a conditional level, the range operator will be ignored as long
      // as conditional_level === nesting_level.
      var prev = conditional_level;
      conditional_level = nesting_level;
      getTokenSkipNewline();

      var condition = node;
      var trueExpr = parseAssignment();

      if (token !== ':') throw createSyntaxError('False part of conditional expression expected');

      conditional_level = null;
      getTokenSkipNewline();

      var falseExpr = parseAssignment(); // Note: check for conditional operator again, right associativity

      node = new ConditionalNode(condition, trueExpr, falseExpr);

      // restore the previous conditional level
      conditional_level = prev;
    }

    return node;
  }

  /**
   * logical or, 'x or y'
   * @return {Node} node
   * @private
   */
  function parseLogicalOr() {
    var node = parseLogicalXor();

    while (token === 'or') {
      getTokenSkipNewline();
      node = new OperatorNode('or', 'or', [node, parseLogicalXor()]);
    }

    return node;
  }

  /**
   * logical exclusive or, 'x xor y'
   * @return {Node} node
   * @private
   */
  function parseLogicalXor() {
    var node = parseLogicalAnd();

    while (token === 'xor') {
      getTokenSkipNewline();
      node = new OperatorNode('xor', 'xor', [node, parseLogicalAnd()]);
    }

    return node;
  }

  /**
   * logical and, 'x and y'
   * @return {Node} node
   * @private
   */
  function parseLogicalAnd() {
    var node = parseBitwiseOr();

    while (token === 'and') {
      getTokenSkipNewline();
      node = new OperatorNode('and', 'and', [node, parseBitwiseOr()]);
    }

    return node;
  }

  /**
   * bitwise or, 'x | y'
   * @return {Node} node
   * @private
   */
  function parseBitwiseOr() {
    var node = parseBitwiseXor();

    while (token === '|') {
      getTokenSkipNewline();
      node = new OperatorNode('|', 'bitOr', [node, parseBitwiseXor()]);
    }

    return node;
  }

  /**
   * bitwise exclusive or (xor), 'x ^| y'
   * @return {Node} node
   * @private
   */
  function parseBitwiseXor() {
    var node = parseBitwiseAnd();

    while (token === '^|') {
      getTokenSkipNewline();
      node = new OperatorNode('^|', 'bitXor', [node, parseBitwiseAnd()]);
    }

    return node;
  }

  /**
   * bitwise and, 'x & y'
   * @return {Node} node
   * @private
   */
  function parseBitwiseAnd () {
    var node = parseRelational();

    while (token === '&') {
      getTokenSkipNewline();
      node = new OperatorNode('&', 'bitAnd', [node, parseRelational()]);
    }

    return node;
  }

  /**
   * relational operators
   * @return {Node} node
   * @private
   */
  function parseRelational () {
    var node, operators, name, fn, params;

    node = parseShift();

    operators = {
      '==': 'equal',
      '!=': 'unequal',
      '<': 'smaller',
      '>': 'larger',
      '<=': 'smallerEq',
      '>=': 'largerEq'
    };
    while (operators.hasOwnProperty(token)) {
      name = token;
      fn = operators[name];

      getTokenSkipNewline();
      params = [node, parseShift()];
      node = new OperatorNode(name, fn, params);
    }

    return node;
  }

  /**
   * Bitwise left shift, bitwise right arithmetic shift, bitwise right logical shift
   * @return {Node} node
   * @private
   */
  function parseShift () {
    var node, operators, name, fn, params;

    node = parseConversion();

    operators = {
      '<<' : 'leftShift',
      '>>' : 'rightArithShift',
      '>>>' : 'rightLogShift'
    };

    while (operators.hasOwnProperty(token)) {
      name = token;
      fn = operators[name];

      getTokenSkipNewline();
      params = [node, parseConversion()];
      node = new OperatorNode(name, fn, params);
    }

    return node;
  }

  /**
   * conversion operators 'to' and 'in'
   * @return {Node} node
   * @private
   */
  function parseConversion () {
    var node, operators, name, fn, params;

    node = parseRange();

    operators = {
      'to' : 'to',
      'in' : 'to'   // alias of 'to'
    };

    while (operators.hasOwnProperty(token)) {
      name = token;
      fn = operators[name];

      getTokenSkipNewline();
      
      if (name === 'in' && token === '') {
        // end of expression -> this is the unit 'in' ('inch')
        node = new OperatorNode('*', 'multiply', [node, new SymbolNode('in')], true);
      }
      else {
        // operator 'a to b' or 'a in b'
        params = [node, parseRange()];
        node = new OperatorNode(name, fn, params);
      }
    }

    return node;
  }

  /**
   * parse range, "start:end", "start:step:end", ":", "start:", ":end", etc
   * @return {Node} node
   * @private
   */
  function parseRange () {
    var node, params = [];

    if (token === ':') {
      // implicit start=1 (one-based)
      node = new ConstantNode(1);
    }
    else {
      // explicit start
      node = parseAddSubtract();
    }

    if (token === ':' && (conditional_level !== nesting_level)) {
      // we ignore the range operator when a conditional operator is being processed on the same level
      params.push(node);

      // parse step and end
      while (token === ':' && params.length < 3) {
        getTokenSkipNewline();

        if (token === ')' || token === ']' || token === ',' || token === '') {
          // implicit end
          params.push(new SymbolNode('end'));
        }
        else {
          // explicit end
          params.push(parseAddSubtract());
        }
      }

      if (params.length === 3) {
        // params = [start, step, end]
        node = new RangeNode(params[0], params[2], params[1]); // start, end, step
      }
      else { // length === 2
        // params = [start, end]
        node = new RangeNode(params[0], params[1]); // start, end
      }
    }

    return node;
  }

  /**
   * add or subtract
   * @return {Node} node
   * @private
   */
  function parseAddSubtract ()  {
    var node, operators, name, fn, params;

    node = parseMultiplyDivide();

    operators = {
      '+': 'add',
      '-': 'subtract'
    };
    while (operators.hasOwnProperty(token)) {
      name = token;
      fn = operators[name];

      getTokenSkipNewline();
      params = [node, parseMultiplyDivide()];
      node = new OperatorNode(name, fn, params);
    }

    return node;
  }

  /**
   * multiply, divide, modulus
   * @return {Node} node
   * @private
   */
  function parseMultiplyDivide () {
    var node, last, operators, name, fn;

    node = parseImplicitMultiplication();
    last = node;

    operators = {
      '*': 'multiply',
      '.*': 'dotMultiply',
      '/': 'divide',
      './': 'dotDivide',
      '%': 'mod',
      'mod': 'mod'
    };

    while (true) {
      if (operators.hasOwnProperty(token)) {
        // explicit operators
        name = token;
        fn = operators[name];

        getTokenSkipNewline();

        last = parseImplicitMultiplication();
        node = new OperatorNode(name, fn, [node, last]);
      }
      else {
        break;
      }
    }

    return node;
  }
  
  /**
   * implicit multiplication
   * @return {Node} node
   * @private
   */
  function parseImplicitMultiplication () {
    var node, last;

    node = parseRule2();
    last = node;

    while (true) {
      if ((token_type === TOKENTYPE.SYMBOL) ||
          (token === 'in' && type.isConstantNode(node)) ||
          (token_type === TOKENTYPE.NUMBER &&
              !type.isConstantNode(last) &&
              (!type.isOperatorNode(last) || last.op === '!')) ||
          (token === '(')) {
        // parse implicit multiplication
        //
        // symbol:      implicit multiplication like '2a', '(2+3)a', 'a b'
        // number:      implicit multiplication like '(2+3)2'
        // parenthesis: implicit multiplication like '2(3+4)', '(3+4)(1+2)'
        last = parseRule2();
        node = new OperatorNode('*', 'multiply', [node, last], true /*implicit*/);
      }
      else {
        break;
      }
    }

    return node;
  }
  
  /**
   * Infamous "rule 2" as described in https://github.com/josdejong/mathjs/issues/792#issuecomment-361065370
   * Explicit division gets higher precedence than implicit multiplication
   * when the division matches this pattern: [number] / [number] [symbol]
   * @return {Node} node
   * @private
   */
  function parseRule2 () {
    var node, last;
    
    node = parseUnary();
    last = node;
    
    
    while(true) {
      
      // Match the "number /" part of the pattern "number / number symbol"
      if(token === '/' && type.isConstantNode(last)) {
        
        // Look ahead to see if the next token is a number
        pushTokenState();
        getTokenSkipNewline();
        
        // Match the "number / number" part of the pattern 
        if(token_type === TOKENTYPE.NUMBER) {
       
          // Look ahead again
          pushTokenState();
          getTokenSkipNewline();
          
          // Match the "symbol" part of the pattern, or a left parenthesis
          if(token_type === TOKENTYPE.SYMBOL || token === '(') {
            // We've matched the pattern "number / number symbol".
            // Rewind once and build the "number / number" node; the symbol will be consumed later
            popTokenState();
            discardTokenState();
            last = parseUnary();
            node = new OperatorNode('/', 'divide', [node, last]);
          }
          else {
            // Not a match, so rewind
            popTokenState();
            popTokenState();
            break;
          }
        } 
        else {
          // Not a match, so rewind
          popTokenState();
          break;
        }
      }
      else {
        break;
      }
    }
    
    return node;
  }
  
  /**
   * Unary plus and minus, and logical and bitwise not
   * @return {Node} node
   * @private
   */
  function parseUnary () {
    var name, params, fn;
    var operators = {
      '-': 'unaryMinus',
      '+': 'unaryPlus',
      '~': 'bitNot',
      'not': 'not'
    };

    if (operators.hasOwnProperty(token)) {
      fn = operators[token];
      name = token;

      getTokenSkipNewline();
      params = [parseUnary()];

      return new OperatorNode(name, fn, params);
    }

    return parsePow();
  }

  /**
   * power
   * Note: power operator is right associative
   * @return {Node} node
   * @private
   */
  function parsePow () {
    var node, name, fn, params;

    node = parseLeftHandOperators();

    if (token === '^' || token === '.^') {
      name = token;
      fn = (name === '^') ? 'pow' : 'dotPow';

      getTokenSkipNewline();
      params = [node, parseUnary()]; // Go back to unary, we can have '2^-3'
      node = new OperatorNode(name, fn, params);
    }

    return node;
  }

  /**
   * Left hand operators: factorial x!, transpose x'
   * @return {Node} node
   * @private
   */
  function parseLeftHandOperators ()  {
    var node, operators, name, fn, params;

    node = parseCustomNodes();

    operators = {
      '!': 'factorial',
      '\'': 'transpose'
    };

    while (operators.hasOwnProperty(token)) {
      name = token;
      fn = operators[name];

      getToken();
      params = [node];

      node = new OperatorNode(name, fn, params);
      node = parseAccessors(node);
    }

    return node;
  }

  /**
   * Parse a custom node handler. A node handler can be used to process
   * nodes in a custom way, for example for handling a plot.
   *
   * A handler must be passed as second argument of the parse function.
   * - must extend math.expression.node.Node
   * - must contain a function _compile(defs: Object) : string
   * - must contain a function find(filter: Object) : Node[]
   * - must contain a function toString() : string
   * - the constructor is called with a single argument containing all parameters
   *
   * For example:
   *
   *     nodes = {
   *       'plot': PlotHandler
   *     };
   *
   * The constructor of the handler is called as:
   *
   *     node = new PlotHandler(params);
   *
   * The handler will be invoked when evaluating an expression like:
   *
   *     node = math.parse('plot(sin(x), x)', nodes);
   *
   * @return {Node} node
   * @private
   */
  function parseCustomNodes () {
    var params = [];

    if (token_type === TOKENTYPE.SYMBOL && extra_nodes.hasOwnProperty(token)) {
      var CustomNode = extra_nodes[token];

      getToken();

      // parse parameters
      if (token === '(') {
        params = [];

        openParams();
        getToken();

        if (token !== ')') {
          params.push(parseAssignment());

          // parse a list with parameters
          while (token === ',') {
            getToken();
            params.push(parseAssignment());
          }
        }

        if (token !== ')') {
          throw createSyntaxError('Parenthesis ) expected');
        }
        closeParams();
        getToken();
      }

      // create a new custom node
      //noinspection JSValidateTypes
      return new CustomNode(params);
    }

    return parseSymbol();
  }

  /**
   * parse symbols: functions, variables, constants, units
   * @return {Node} node
   * @private
   */
  function parseSymbol () {
    var node, name;

    if (token_type === TOKENTYPE.SYMBOL ||
        (token_type === TOKENTYPE.DELIMITER && token in NAMED_DELIMITERS)) {
      name = token;

      getToken();

      if (CONSTANTS.hasOwnProperty(name)) { // true, false, null, ...
        node = new ConstantNode(CONSTANTS[name]);
      }
      else if (NUMERIC_CONSTANTS.indexOf(name) !== -1) { // NaN, Infinity
        node = new ConstantNode(numeric(name));
      }
      else {
        node = new SymbolNode(name);
      }

      // parse function parameters and matrix index
      node = parseAccessors(node);
      return node;
    }

    return parseString();
  }

  /**
   * parse accessors:
   * - function invocation in round brackets (...), for example sqrt(2)
   * - index enclosed in square brackets [...], for example A[2,3]
   * - dot notation for properties, like foo.bar
   * @param {Node} node    Node on which to apply the parameters. If there
   *                       are no parameters in the expression, the node
   *                       itself is returned
   * @param {string[]} [types]  Filter the types of notations
   *                            can be ['(', '[', '.']
   * @return {Node} node
   * @private
   */
  function parseAccessors (node, types) {
    var params;

    while ((token === '(' || token === '[' || token === '.') &&
        (!types || types.indexOf(token) !== -1)) {
      params = [];

      if (token === '(') {
        if (type.isSymbolNode(node) || type.isAccessorNode(node)) {
          // function invocation like fn(2, 3) or obj.fn(2, 3)
          openParams();
          getToken();

          if (token !== ')') {
            params.push(parseAssignment());

            // parse a list with parameters
            while (token === ',') {
              getToken();
              params.push(parseAssignment());
            }
          }

          if (token !== ')') {
            throw createSyntaxError('Parenthesis ) expected');
          }
          closeParams();
          getToken();

          node = new FunctionNode(node, params);
        }
        else {
<<<<<<< HEAD
          // implicit multiplication like (2+3)(4+5) or sqrt(2)(1+2)
          // don't parse it here but let it be handled by parseMultiplyDivide
=======
          // implicit multiplication like (2+3)(4+5)
          // don't parse it here but let it be handled by parseImplicitMultiplication
>>>>>>> cdda817d
          // with correct precedence
          return node;
        }
      }
      else if (token === '[') {
        // index notation like variable[2, 3]
        openParams();
        getToken();

        if (token !== ']') {
          params.push(parseAssignment());

          // parse a list with parameters
          while (token === ',') {
            getToken();
            params.push(parseAssignment());
          }
        }

        if (token !== ']') {
          throw createSyntaxError('Parenthesis ] expected');
        }
        closeParams();
        getToken();

        node = new AccessorNode(node, new IndexNode(params));
      }
      else {
        // dot notation like variable.prop
        getToken();

        if (token_type !== TOKENTYPE.SYMBOL) {
          throw createSyntaxError('Property name expected after dot');
        }
        params.push(new ConstantNode(token));
        getToken();

        var dotNotation = true;
        node = new AccessorNode(node, new IndexNode(params, dotNotation));
      }
    }

    return node;
  }

  /**
   * parse a string.
   * A string is enclosed by double quotes
   * @return {Node} node
   * @private
   */
  function parseString () {
    var node, str;

    if (token === '"') {
      str = parseStringToken();

      // create constant
      node = new ConstantNode(str);

      // parse index parameters
      node = parseAccessors(node);

      return node;
    }

    return parseMatrix();
  }

  /**
   * Parse a string surrounded by double quotes "..."
   * @return {string}
   */
  function parseStringToken () {
    var str = '';

    while (c !== '' && c !== '\"') {
      if (c === '\\') {
        // escape character, immediately process the next
        // character to prevent stopping at a next '\"'
        str += c;
        next();
      }

      str += c;
      next();
    }

    getToken();
    if (token !== '"') {
      throw createSyntaxError('End of string " expected');
    }
    getToken();

    return JSON.parse('"' + str + '"'); // unescape escaped characters
  }

  /**
   * parse the matrix
   * @return {Node} node
   * @private
   */
  function parseMatrix () {
    var array, params, rows, cols;

    if (token === '[') {
      // matrix [...]
      openParams();
      getToken();

      if (token !== ']') {
        // this is a non-empty matrix
        var row = parseRow();

        if (token === ';') {
          // 2 dimensional array
          rows = 1;
          params = [row];

          // the rows of the matrix are separated by dot-comma's
          while (token === ';') {
            getToken();

            params[rows] = parseRow();
            rows++;
          }

          if (token !== ']') {
            throw createSyntaxError('End of matrix ] expected');
          }
          closeParams();
          getToken();

          // check if the number of columns matches in all rows
          cols = params[0].items.length;
          for (var r = 1; r < rows; r++) {
            if (params[r].items.length !== cols) {
              throw createError('Column dimensions mismatch ' +
                  '(' + params[r].items.length + ' !== ' + cols + ')');
            }
          }

          array = new ArrayNode(params);
        }
        else {
          // 1 dimensional vector
          if (token !== ']') {
            throw createSyntaxError('End of matrix ] expected');
          }
          closeParams();
          getToken();

          array = row;
        }
      }
      else {
        // this is an empty matrix "[ ]"
        closeParams();
        getToken();
        array = new ArrayNode([]);
      }

      return parseAccessors(array);
    }

    return parseObject();
  }

  /**
   * Parse a single comma-separated row from a matrix, like 'a, b, c'
   * @return {ArrayNode} node
   */
  function parseRow () {
    var params = [parseAssignment()];
    var len = 1;

    while (token === ',') {
      getToken();

      // parse expression
      params[len] = parseAssignment();
      len++;
    }

    return new ArrayNode(params);
  }

  /**
   * parse an object, enclosed in angle brackets{...}, for example {value: 2}
   * @return {Node} node
   * @private
   */
  function parseObject () {
    if (token === '{') {
      var key;

      var properties = {};
      do {
        getToken();

        if (token !== '}') {
          // parse key
          if (token === '"') {
            key = parseStringToken();
          }
          else if (token_type === TOKENTYPE.SYMBOL) {
            key = token;
            getToken();
          }
          else {
            throw createSyntaxError('Symbol or string expected as object key');
          }

          // parse key/value separator
          if (token !== ':') {
            throw createSyntaxError('Colon : expected after object key');
          }
          getToken();

          // parse key
          properties[key] = parseAssignment();
        }
      }
      while (token === ',');

      if (token !== '}') {
        throw createSyntaxError('Comma , or bracket } expected after object value');
      }
      getToken();

      var node = new ObjectNode(properties);

      // parse index parameters
      node = parseAccessors(node);

      return node;
    }

    return parseNumber();
  }

  /**
   * parse a number
   * @return {Node} node
   * @private
   */
  function parseNumber () {
    var numberStr;

    if (token_type === TOKENTYPE.NUMBER) {
      // this is a number
      numberStr = token;
      getToken();

      return new ConstantNode(numeric(numberStr, config.number));
    }

    return parseParentheses();
  }

  /**
   * parentheses
   * @return {Node} node
   * @private
   */
  function parseParentheses () {
    var node;

    // check if it is a parenthesized expression
    if (token === '(') {
      // parentheses (...)
      openParams();
      getToken();

      node = parseAssignment(); // start again

      if (token !== ')') {
        throw createSyntaxError('Parenthesis ) expected');
      }
      closeParams();
      getToken();

      node = new ParenthesisNode(node);
      node = parseAccessors(node);
      return node;
    }

    return parseEnd();
  }

  /**
   * Evaluated when the expression is not yet ended but expected to end
   * @return {Node} res
   * @private
   */
  function parseEnd () {
    if (token === '') {
      // syntax error or unexpected end of expression
      throw createSyntaxError('Unexpected end of expression');
    } else if (token === "'") {
      throw createSyntaxError('Value expected. Note: strings must be enclosed by double quotes');
    } else {
      throw createSyntaxError('Value expected');
    }
  }

  /**
   * Shortcut for getting the current row value (one based)
   * Returns the line of the currently handled expression
   * @private
   */
  /* TODO: implement keeping track on the row number
  function row () {
    return null;
  }
  */

  /**
   * Shortcut for getting the current col value (one based)
   * Returns the column (position) where the last token starts
   * @private
   */
  function col () {
    return index - token.length + 1;
  }

  /**
   * Create an error
   * @param {string} message
   * @return {SyntaxError} instantiated error
   * @private
   */
  function createSyntaxError (message) {
    var c = col();
    var error = new SyntaxError(message + ' (char ' + c + ')');
    error['char'] = c;

    return error;
  }

  /**
   * Create an error
   * @param {string} message
   * @return {Error} instantiated error
   * @private
   */
  function createError (message) {
    var c = col();
    var error = new SyntaxError(message + ' (char ' + c + ')');
    error['char'] = c;

    return error;
  }

  return parse;
}

exports.name = 'parse';
exports.path = 'expression';
exports.factory = factory;<|MERGE_RESOLUTION|>--- conflicted
+++ resolved
@@ -1330,13 +1330,8 @@
           node = new FunctionNode(node, params);
         }
         else {
-<<<<<<< HEAD
           // implicit multiplication like (2+3)(4+5) or sqrt(2)(1+2)
-          // don't parse it here but let it be handled by parseMultiplyDivide
-=======
-          // implicit multiplication like (2+3)(4+5)
           // don't parse it here but let it be handled by parseImplicitMultiplication
->>>>>>> cdda817d
           // with correct precedence
           return node;
         }
