'use strict';

var collection = require('../../type/collection');
var bigArcCsc = require('../../util/bignumber').arcsin_arccsc;

<<<<<<< HEAD
var HALF_PI = 1.5707963267948966;
=======
      BigNumber = math.type.BigNumber,
      Complex = require('../../type/Complex'),
      collection = math.collection,
>>>>>>> 5711bdfa

function factory (type, config, load, typed) {
  var complexAsin = load(require('./asin')).signatures['Complex'];

  /**
   * Calculate the inverse cosecant of a value.
   *
   * For matrices, the function is evaluated element wise.
   *
   * Syntax:
   *
   *    math.acsc(x)
   *
   * Examples:
   *
   *    math.acsc(0.5);           // returns Number 0.5235987755982989
   *    math.acsc(math.csc(1.5)); // returns Number ~1.5
   *
   *    math.acsc(2);             // returns Complex 1.5707963267948966 -1.3169578969248166 i
   *
   * See also:
   *
   *    csc, asin, asec
   *
   * @param {Number | Boolean | Complex | Array | Matrix | null} x   Function input
   * @return {Number | Complex | Array | Matrix} The arc cosecant of x
   */
  var acsc = typed('acsc', {
    'number': function (x) {
      if (x <= -1 || x >= 1) {
        return Math.asin(1 / x);
      }
      return _complexAcsc(new type.Complex(x, 0));
    },

    'Complex': _complexAcsc,

    'BigNumber': function (x) {
      return bigArcCsc(x, type.BigNumber, true);
    },

    'Array | Matrix': function (x) {
      return collection.deepMap(x, acsc);
    }
  });

  /**
   * Calculate acsc for a complex value
   * @param {Complex} x
   * @returns {Complex}
   * @private
   */
  function _complexAcsc (x) {
    if (x.re == 0 && x.im == 0) {
      return new type.Complex(HALF_PI, Infinity);
    }

    var den = x.re*x.re + x.im*x.im;
    x = (den != 0)
        ? new type.Complex(
          x.re =  x.re / den,
          x.im = -x.im / den)
        : new type.Complex(
          (x.re != 0) ?  (x.re / 0) : 0,
          (x.im != 0) ? -(x.im / 0) : 0);

    return complexAsin(x);
  }

  return acsc;
}

exports.name = 'acsc';
exports.factory = factory;<|MERGE_RESOLUTION|>--- conflicted
+++ resolved
@@ -1,17 +1,11 @@
 'use strict';
 
-var collection = require('../../type/collection');
 var bigArcCsc = require('../../util/bignumber').arcsin_arccsc;
 
-<<<<<<< HEAD
 var HALF_PI = 1.5707963267948966;
-=======
-      BigNumber = math.type.BigNumber,
-      Complex = require('../../type/Complex'),
-      collection = math.collection,
->>>>>>> 5711bdfa
 
 function factory (type, config, load, typed) {
+  var collection = load(require('../../type/collection'));
   var complexAsin = load(require('./asin')).signatures['Complex'];
 
   /**
@@ -70,11 +64,11 @@
     var den = x.re*x.re + x.im*x.im;
     x = (den != 0)
         ? new type.Complex(
-          x.re =  x.re / den,
-          x.im = -x.im / den)
+        x.re =  x.re / den,
+        x.im = -x.im / den)
         : new type.Complex(
-          (x.re != 0) ?  (x.re / 0) : 0,
-          (x.im != 0) ? -(x.im / 0) : 0);
+        (x.re != 0) ?  (x.re / 0) : 0,
+        (x.im != 0) ? -(x.im / 0) : 0);
 
     return complexAsin(x);
   }
