--- conflicted
+++ resolved
@@ -27,13 +27,8 @@
    *
    *    combinations, factorial, permutations
    *
-<<<<<<< HEAD
-   * @param {Number | Complex | BigNumber | Array | Matrix | Boolean | null} n   An integer number
-   * @return {Number | BigNumber | Complex | Array | Matrix}    The gamma of `n`
-=======
    * @param {Number | Array | Matrix | Boolean | null} n   A real or complex number
    * @return {Number | Array | Matrix}    The gamma of `n`
->>>>>>> d77018ad
    */
   var gamma = typed('gamma', {
     'number': function (n) {
