'use strict';

<<<<<<< HEAD
var collection = require('../../type/collection');
var size = require('../../util/array').size;

function factory (type, config, load, typed) {
  var add = load(require('./add'));
=======
module.exports = function(math) {
  var util = require('../../util/index'),

      BigNumber = math.type.BigNumber,
      Complex = require('../../type/Complex'),
      Matrix = math.type.Matrix,
      Unit = require('../../type/Unit'),
      collection = math.collection,

      isNumber = util.number.isNumber,
      isBoolean = util['boolean'].isBoolean,
      isComplex = Complex.isComplex,
      isArray = Array.isArray,
      isUnit = Unit.isUnit;
>>>>>>> 5711bdfa

  /**
   * Multiply two values, `x * y`. The result is squeezed.
   * For matrices, the matrix product is calculated.
   *
   * Syntax:
   *
   *    math.multiply(x, y)
   *
   * Examples:
   *
   *    math.multiply(4, 5.2);        // returns Number 20.8
   *
   *    var a = math.complex(2, 3);
   *    var b = math.complex(4, 1);
   *    math.multiply(a, b);          // returns Complex 5 + 14i
   *
   *    var c = [[1, 2], [4, 3]];
   *    var d = [[1, 2, 3], [3, -4, 7]];
   *    math.multiply(c, d);          // returns Array [[7, -6, 17], [13, -4, 33]]
   *
   *    var e = math.unit('2.1 km');
   *    math.multiply(3, e);          // returns Unit 6.3 km
   *
   * See also:
   *
   *    divide
   *
   * @param  {Number | BigNumber | Boolean | Complex | Unit | Array | Matrix | null} x First value to multiply
   * @param  {Number | BigNumber | Boolean | Complex | Unit | Array | Matrix | null} y Second value to multiply
   * @return {Number | BigNumber | Complex | Unit | Array | Matrix} Multiplication of `x` and `y`
   */
<<<<<<< HEAD
  var multiply = typed('multiply', {
    'number, number': function (x, y) {
      return x * y;
    },

    'BigNumber, BigNumber': function (x, y) {
      return x.times(y);
    },

    'Complex, Complex': function (x, y) {
      return new type.Complex(
          x.re * y.re - x.im * y.im,
          x.re * y.im + x.im * y.re
      );
    },

    'number, Unit': function (x, y) {
      var res = y.clone();
      res.value = (res.value === null) ? res._normalize(x) : (res.value * x);
      return res;
    },

    'Unit, number': function (x, y) {
      var res = x.clone();
      res.value = (res.value === null) ? res._normalize(y) : (res.value * y);
      return res;
    },

    'Array, Array': function (x, y) {
      return _multiply(x, y);
    },

    'Matrix, Matrix': function (x, y) {
      var res = multiply(x.valueOf(), y.valueOf());
      return Array.isArray(res) ? new type.Matrix(res) : res;
    },

    'Matrix, Array': function (x, y) {
      var res = multiply(x.valueOf(), y);
      return Array.isArray(res) ? new type.Matrix(res) : res;
    },

    'Array, Matrix': function (x, y) {
      var res = multiply(x, y.valueOf());
      return Array.isArray(res) ? new type.Matrix(res) : res;
    },

    'Array | Matrix, any': function (x, y) {
      return collection.deepMap2(x, y, multiply);
    },

    'any, Array | Matrix': function (x, y) {
      return collection.deepMap2(x, y, multiply);
=======
  math.multiply = function multiply(x, y) {
    var res;

    if (arguments.length != 2) {
      throw new math.error.ArgumentsError('multiply', arguments.length, 2);
    }

    if (isNumber(x)) {
      if (isNumber(y)) {
        // number * number
        return x * y;
      }
      else if (isComplex(y)) {
        // number * complex
        return _multiplyComplex(new Complex(x, 0), y);
      }
      else if (isUnit(y)) {
        res = y.clone();
        res.value = (res.value === null) ? res._normalize(x) : (res.value * x);
        return res;
      }
    }

    if (isComplex(x)) {
      if (isNumber(y)) {
        // complex * number
        return _multiplyComplex(x, new Complex(y, 0));
      }
      else if (isComplex(y)) {
        // complex * complex
        return _multiplyComplex(x, y);
      }
>>>>>>> 5711bdfa
    }
  });

  /**
   * Multiply two arrays. Checks dimensions
   * @param {Array} x
   * @param {Array} y
   * @returns {Array | *} Returns an Array or a scalar
   * @private
   */
  function _multiply(x, y) {
    var sizeX = size(x);
    var sizeY = size(y);

    if (sizeX.length == 1) {
      if (sizeY.length == 1) {
        // vector * vector
        if (sizeX[0] != sizeY[0]) {
          throw new RangeError('Dimension mismatch in multiplication. ' +
          'Length of A must match length of B ' +
          '(A is ' + sizeX[0] +
          ', B is ' + sizeY[0] + ', ' +
          sizeX[0] + ' != ' + sizeY[0] + ')');
        }

        return _multiplyVectorVector(x, y);
      }
      else if (sizeY.length == 2) {
        // vector * matrix
        if (sizeX[0] != sizeY[0]) {
          throw new RangeError('Dimension mismatch in multiplication. ' +
          'Length of A must match rows of B ' +
          '(A is ' + sizeX[0] +
          ', B is ' + sizeY[0] + 'x' + sizeY[1] + ', ' +
          sizeX[0] + ' != ' + sizeY[0] + ')');
        }

        return _multiplyVectorMatrix(x, y);
      }
<<<<<<< HEAD
      else {
        throw new Error('Can only multiply a 1 or 2 dimensional matrix ' +
        '(B has ' + sizeY.length + ' dimensions)');
=======

      if (x instanceof BigNumber) {
        return x.times(y);
>>>>>>> 5711bdfa
      }
    }
    else if (sizeX.length == 2) {
      if (sizeY.length == 1) {
        // matrix * vector
        if (sizeX[1] != sizeY[0]) {
          throw new RangeError('Dimension mismatch in multiplication. ' +
          'Columns of A must match length of B ' +
          '(A is ' + sizeX[0] + 'x' + sizeX[0] +
          ', B is ' + sizeY[0] + ', ' +
          sizeX[1] + ' != ' + sizeY[0] + ')');
        }

        return _multiplyMatrixVector(x, y);
      }
<<<<<<< HEAD
      else if (sizeY.length == 2) {
        // matrix * matrix
        if (sizeX[1] != sizeY[0]) {
          throw new RangeError('Dimension mismatch in multiplication. ' +
          'Columns of A must match rows of B ' +
          '(A is ' + sizeX[0] + 'x' + sizeX[1] +
          ', B is ' + sizeY[0] + 'x' + sizeY[1] + ', ' +
          sizeX[1] + ' != ' + sizeY[0] + ')');
        }

        return _multiplyMatrixMatrix(x, y);
      }
      else {
        throw new Error('Can only multiply a 1 or 2 dimensional matrix ' +
        '(B has ' + sizeY.length + ' dimensions)');
      }
    }
    else {
      throw new Error('Can only multiply a 1 or 2 dimensional matrix ' +
      '(A has ' + sizeX.length + ' dimensions)');
=======
    }

    if (isArray(x)) {
      // create dense matrix from array
      var m = math.matrix(x);
      // use optimized operations in matrix
      var r = m.multiply(y);
      // check result
      if (r instanceof Matrix) {
        // check we need to return a matrix
        if (y instanceof Matrix)
          return r;
        // output should be an array
        return r.valueOf();
      }
      // scalar
      return r;
    }

    if (x instanceof Matrix) {
      // use optimized matrix implementation
      return x.multiply(y);
    }

    if (isArray(y)) {
      // scalar * array
      return collection.deepMap2(x, y, multiply);
    }
    else if (y instanceof Matrix) {
      // adapter function
      var mf = function (v) {
        return multiply(x, v);
      };
      // scalar * matrix
      return collection.deepMap(y, mf, true);
    }

    if (isBoolean(x) || x === null) {
      return multiply(+x, y);
    }
    if (isBoolean(y) || y === null) {
      return multiply(x, +y);
>>>>>>> 5711bdfa
    }
  }

  /**
<<<<<<< HEAD
   * Multiply two 2-dimensional matrices.
   * The size of the matrices is not validated.
   * @param {Array} x   A 2d matrix
   * @param {Array} y   A 2d matrix
   * @return {Array | Number} result
   * @private
   */
  function _multiplyMatrixMatrix(x, y) {
    // TODO: performance of matrix multiplication can be improved
    var res = [],
        rows = x.length,
        cols = y[0].length,
        num = x[0].length;

    for (var r = 0; r < rows; r++) {
      res[r] = [];
      for (var c = 0; c < cols; c++) {
        var result = null;
        for (var n = 0; n < num; n++) {
          var p = multiply(x[r][n], y[n][c]);
          result = (result === null) ? p : add(result, p);
        }
        res[r][c] = result;
      }
    }

    var isScalar = rows === 1 && cols === 1;
    return isScalar ? res[0][0] : res;
  }

  /**
   * Multiply a vector with a 2-dimensional matrix
   * The size of the matrices is not validated.
   * @param {Array} x   A vector
   * @param {Array} y   A 2d matrix
   * @return {Array | Number} result
   * @private
   */
  function _multiplyVectorMatrix(x, y) {
    // TODO: performance of matrix multiplication can be improved
    var res = [],
        rows = y.length,
        cols = y[0].length;

    for (var c = 0; c < cols; c++) {
      var result = null;
      for (var r = 0; r < rows; r++) {
        var p = multiply(x[r], y[r][c]);
        result = (r === 0) ? p : add(result, p);
      }
      res[c] = result;
    }

    return res.length === 1 ? res[0] : res;
  }

  /**
   * Multiply a 2-dimensional matrix with a vector
   * The size of the matrices is not validated.
   * @param {Array} x   A 2d matrix
   * @param {Array} y   A vector
   * @return {Array | Number} result
   * @private
   */
  function _multiplyMatrixVector(x, y) {
    // TODO: performance of matrix multiplication can be improved
    var res = [],
        rows = x.length,
        cols = x[0].length;

    for (var r = 0; r < rows; r++) {
      var result = null;
      for (var c = 0; c < cols; c++) {
        var p = multiply(x[r][c], y[c]);
        result = (c === 0) ? p : add(result, p);
      }
      res[r] = result;
    }

    return res.length === 1 ? res[0] : res;
  }

  /**
   * Multiply two vectors, calculate the dot product
   * The size of the matrices is not validated.
   * @param {Array} x   A vector
   * @param {Array} y   A vector
   * @return {Number} dotProduct
   * @private
   */
  function _multiplyVectorVector(x, y) {
    // TODO: performance of matrix multiplication can be improved
    var len = x.length;

    if (!len) {
      throw new Error('Cannot multiply two empty vectors');
    }

    var dot = 0;
    for (var i = 0; i < len; i++) {
      dot = add(dot, multiply(x[i], y[i]));
    }
    return dot;
  }

  return multiply;
}

exports.name = 'multiply';
exports.factory = factory;
=======
   * Multiply two complex numbers. x * y or multiply(x, y)
   * @param {Complex} x
   * @param {Complex} y
   * @return {Complex | Number} res
   * @private
   */
  function _multiplyComplex (x, y) {
    // Note: we test whether x or y are pure real or pure complex,
    // to prevent unnecessary NaN values. For example, Infinity*i should
    // result in Infinity*i, and not in NaN+Infinity*i

    if (x.im == 0) {
      // x is pure real
      if (y.im == 0) {
        // y is pure real
        return new Complex(x.re * y.re, 0);
      }
      else if (y.re == 0) {
        // y is pure complex
        return new Complex(
            0,
            x.re * y.im
        );
      }
      else {
        // y has a real and complex part
        return new Complex(
            x.re * y.re,
            x.re * y.im
        );
      }
    }
    else if (x.re == 0) {
      // x is pure complex
      if (y.im == 0) {
        // y is pure real
        return new Complex(
            0,
            x.im * y.re
        );
      }
      else if (y.re == 0) {
        // y is pure complex
        return new Complex(-x.im * y.im, 0);
      }
      else {
        // y has a real and complex part
        return new Complex(
            -x.im * y.im,
            x.im * y.re
        );
      }
    }
    else {
      // x has a real and complex part
      if (y.im == 0) {
        // y is pure real
        return new Complex(
            x.re * y.re,
            x.im * y.re
        );
      }
      else if (y.re == 0) {
        // y is pure complex
        return new Complex(
            -x.im * y.im,
            x.re * y.im
        );
      }
      else {
        // y has a real and complex part
        return new Complex(
            x.re * y.re - x.im * y.im,
            x.re * y.im + x.im * y.re
        );
      }
    }
  }
};
>>>>>>> 5711bdfa
<|MERGE_RESOLUTION|>--- conflicted
+++ resolved
@@ -1,27 +1,10 @@
 'use strict';
 
-<<<<<<< HEAD
-var collection = require('../../type/collection');
 var size = require('../../util/array').size;
 
 function factory (type, config, load, typed) {
+  var matrix = load(require('../construction/matrix'));
   var add = load(require('./add'));
-=======
-module.exports = function(math) {
-  var util = require('../../util/index'),
-
-      BigNumber = math.type.BigNumber,
-      Complex = require('../../type/Complex'),
-      Matrix = math.type.Matrix,
-      Unit = require('../../type/Unit'),
-      collection = math.collection,
-
-      isNumber = util.number.isNumber,
-      isBoolean = util['boolean'].isBoolean,
-      isComplex = Complex.isComplex,
-      isArray = Array.isArray,
-      isUnit = Unit.isUnit;
->>>>>>> 5711bdfa
 
   /**
    * Multiply two values, `x * y`. The result is squeezed.
@@ -54,7 +37,6 @@
    * @param  {Number | BigNumber | Boolean | Complex | Unit | Array | Matrix | null} y Second value to multiply
    * @return {Number | BigNumber | Complex | Unit | Array | Matrix} Multiplication of `x` and `y`
    */
-<<<<<<< HEAD
   var multiply = typed('multiply', {
     'number, number': function (x, y) {
       return x * y;
@@ -84,385 +66,42 @@
     },
 
     'Array, Array': function (x, y) {
-      return _multiply(x, y);
+      return matrix(x).multiply(y).toArray();
     },
 
     'Matrix, Matrix': function (x, y) {
-      var res = multiply(x.valueOf(), y.valueOf());
-      return Array.isArray(res) ? new type.Matrix(res) : res;
+      return x.multiply(y);
     },
 
     'Matrix, Array': function (x, y) {
-      var res = multiply(x.valueOf(), y);
-      return Array.isArray(res) ? new type.Matrix(res) : res;
+      return x.multiply(y);
     },
 
     'Array, Matrix': function (x, y) {
-      var res = multiply(x, y.valueOf());
-      return Array.isArray(res) ? new type.Matrix(res) : res;
+      return matrix(x, y.storage()).multiply(y);
     },
 
-    'Array | Matrix, any': function (x, y) {
-      return collection.deepMap2(x, y, multiply);
+    'Array, any': function (x, y) {
+      return matrix(x).multiply(y).valueOf();
     },
 
-    'any, Array | Matrix': function (x, y) {
-      return collection.deepMap2(x, y, multiply);
-=======
-  math.multiply = function multiply(x, y) {
-    var res;
+    'Matrix, any': function (x, y) {
+      return x.multiply(y);
+    },
 
-    if (arguments.length != 2) {
-      throw new math.error.ArgumentsError('multiply', arguments.length, 2);
-    }
-
-    if (isNumber(x)) {
-      if (isNumber(y)) {
-        // number * number
-        return x * y;
-      }
-      else if (isComplex(y)) {
-        // number * complex
-        return _multiplyComplex(new Complex(x, 0), y);
-      }
-      else if (isUnit(y)) {
-        res = y.clone();
-        res.value = (res.value === null) ? res._normalize(x) : (res.value * x);
-        return res;
-      }
-    }
-
-    if (isComplex(x)) {
-      if (isNumber(y)) {
-        // complex * number
-        return _multiplyComplex(x, new Complex(y, 0));
-      }
-      else if (isComplex(y)) {
-        // complex * complex
-        return _multiplyComplex(x, y);
-      }
->>>>>>> 5711bdfa
+    'any, Array': function (x, y) { 
+      // scalar * Array
+      return matrix(y).multiply(x).toArray();
+    },
+    
+    'any, Array | Matrix': function (x, y) { 
+      // scalar * Matrix 
+      return y.multiply(x);
     }
   });
-
-  /**
-   * Multiply two arrays. Checks dimensions
-   * @param {Array} x
-   * @param {Array} y
-   * @returns {Array | *} Returns an Array or a scalar
-   * @private
-   */
-  function _multiply(x, y) {
-    var sizeX = size(x);
-    var sizeY = size(y);
-
-    if (sizeX.length == 1) {
-      if (sizeY.length == 1) {
-        // vector * vector
-        if (sizeX[0] != sizeY[0]) {
-          throw new RangeError('Dimension mismatch in multiplication. ' +
-          'Length of A must match length of B ' +
-          '(A is ' + sizeX[0] +
-          ', B is ' + sizeY[0] + ', ' +
-          sizeX[0] + ' != ' + sizeY[0] + ')');
-        }
-
-        return _multiplyVectorVector(x, y);
-      }
-      else if (sizeY.length == 2) {
-        // vector * matrix
-        if (sizeX[0] != sizeY[0]) {
-          throw new RangeError('Dimension mismatch in multiplication. ' +
-          'Length of A must match rows of B ' +
-          '(A is ' + sizeX[0] +
-          ', B is ' + sizeY[0] + 'x' + sizeY[1] + ', ' +
-          sizeX[0] + ' != ' + sizeY[0] + ')');
-        }
-
-        return _multiplyVectorMatrix(x, y);
-      }
-<<<<<<< HEAD
-      else {
-        throw new Error('Can only multiply a 1 or 2 dimensional matrix ' +
-        '(B has ' + sizeY.length + ' dimensions)');
-=======
-
-      if (x instanceof BigNumber) {
-        return x.times(y);
->>>>>>> 5711bdfa
-      }
-    }
-    else if (sizeX.length == 2) {
-      if (sizeY.length == 1) {
-        // matrix * vector
-        if (sizeX[1] != sizeY[0]) {
-          throw new RangeError('Dimension mismatch in multiplication. ' +
-          'Columns of A must match length of B ' +
-          '(A is ' + sizeX[0] + 'x' + sizeX[0] +
-          ', B is ' + sizeY[0] + ', ' +
-          sizeX[1] + ' != ' + sizeY[0] + ')');
-        }
-
-        return _multiplyMatrixVector(x, y);
-      }
-<<<<<<< HEAD
-      else if (sizeY.length == 2) {
-        // matrix * matrix
-        if (sizeX[1] != sizeY[0]) {
-          throw new RangeError('Dimension mismatch in multiplication. ' +
-          'Columns of A must match rows of B ' +
-          '(A is ' + sizeX[0] + 'x' + sizeX[1] +
-          ', B is ' + sizeY[0] + 'x' + sizeY[1] + ', ' +
-          sizeX[1] + ' != ' + sizeY[0] + ')');
-        }
-
-        return _multiplyMatrixMatrix(x, y);
-      }
-      else {
-        throw new Error('Can only multiply a 1 or 2 dimensional matrix ' +
-        '(B has ' + sizeY.length + ' dimensions)');
-      }
-    }
-    else {
-      throw new Error('Can only multiply a 1 or 2 dimensional matrix ' +
-      '(A has ' + sizeX.length + ' dimensions)');
-=======
-    }
-
-    if (isArray(x)) {
-      // create dense matrix from array
-      var m = math.matrix(x);
-      // use optimized operations in matrix
-      var r = m.multiply(y);
-      // check result
-      if (r instanceof Matrix) {
-        // check we need to return a matrix
-        if (y instanceof Matrix)
-          return r;
-        // output should be an array
-        return r.valueOf();
-      }
-      // scalar
-      return r;
-    }
-
-    if (x instanceof Matrix) {
-      // use optimized matrix implementation
-      return x.multiply(y);
-    }
-
-    if (isArray(y)) {
-      // scalar * array
-      return collection.deepMap2(x, y, multiply);
-    }
-    else if (y instanceof Matrix) {
-      // adapter function
-      var mf = function (v) {
-        return multiply(x, v);
-      };
-      // scalar * matrix
-      return collection.deepMap(y, mf, true);
-    }
-
-    if (isBoolean(x) || x === null) {
-      return multiply(+x, y);
-    }
-    if (isBoolean(y) || y === null) {
-      return multiply(x, +y);
->>>>>>> 5711bdfa
-    }
-  }
-
-  /**
-<<<<<<< HEAD
-   * Multiply two 2-dimensional matrices.
-   * The size of the matrices is not validated.
-   * @param {Array} x   A 2d matrix
-   * @param {Array} y   A 2d matrix
-   * @return {Array | Number} result
-   * @private
-   */
-  function _multiplyMatrixMatrix(x, y) {
-    // TODO: performance of matrix multiplication can be improved
-    var res = [],
-        rows = x.length,
-        cols = y[0].length,
-        num = x[0].length;
-
-    for (var r = 0; r < rows; r++) {
-      res[r] = [];
-      for (var c = 0; c < cols; c++) {
-        var result = null;
-        for (var n = 0; n < num; n++) {
-          var p = multiply(x[r][n], y[n][c]);
-          result = (result === null) ? p : add(result, p);
-        }
-        res[r][c] = result;
-      }
-    }
-
-    var isScalar = rows === 1 && cols === 1;
-    return isScalar ? res[0][0] : res;
-  }
-
-  /**
-   * Multiply a vector with a 2-dimensional matrix
-   * The size of the matrices is not validated.
-   * @param {Array} x   A vector
-   * @param {Array} y   A 2d matrix
-   * @return {Array | Number} result
-   * @private
-   */
-  function _multiplyVectorMatrix(x, y) {
-    // TODO: performance of matrix multiplication can be improved
-    var res = [],
-        rows = y.length,
-        cols = y[0].length;
-
-    for (var c = 0; c < cols; c++) {
-      var result = null;
-      for (var r = 0; r < rows; r++) {
-        var p = multiply(x[r], y[r][c]);
-        result = (r === 0) ? p : add(result, p);
-      }
-      res[c] = result;
-    }
-
-    return res.length === 1 ? res[0] : res;
-  }
-
-  /**
-   * Multiply a 2-dimensional matrix with a vector
-   * The size of the matrices is not validated.
-   * @param {Array} x   A 2d matrix
-   * @param {Array} y   A vector
-   * @return {Array | Number} result
-   * @private
-   */
-  function _multiplyMatrixVector(x, y) {
-    // TODO: performance of matrix multiplication can be improved
-    var res = [],
-        rows = x.length,
-        cols = x[0].length;
-
-    for (var r = 0; r < rows; r++) {
-      var result = null;
-      for (var c = 0; c < cols; c++) {
-        var p = multiply(x[r][c], y[c]);
-        result = (c === 0) ? p : add(result, p);
-      }
-      res[r] = result;
-    }
-
-    return res.length === 1 ? res[0] : res;
-  }
-
-  /**
-   * Multiply two vectors, calculate the dot product
-   * The size of the matrices is not validated.
-   * @param {Array} x   A vector
-   * @param {Array} y   A vector
-   * @return {Number} dotProduct
-   * @private
-   */
-  function _multiplyVectorVector(x, y) {
-    // TODO: performance of matrix multiplication can be improved
-    var len = x.length;
-
-    if (!len) {
-      throw new Error('Cannot multiply two empty vectors');
-    }
-
-    var dot = 0;
-    for (var i = 0; i < len; i++) {
-      dot = add(dot, multiply(x[i], y[i]));
-    }
-    return dot;
-  }
 
   return multiply;
 }
 
 exports.name = 'multiply';
-exports.factory = factory;
-=======
-   * Multiply two complex numbers. x * y or multiply(x, y)
-   * @param {Complex} x
-   * @param {Complex} y
-   * @return {Complex | Number} res
-   * @private
-   */
-  function _multiplyComplex (x, y) {
-    // Note: we test whether x or y are pure real or pure complex,
-    // to prevent unnecessary NaN values. For example, Infinity*i should
-    // result in Infinity*i, and not in NaN+Infinity*i
-
-    if (x.im == 0) {
-      // x is pure real
-      if (y.im == 0) {
-        // y is pure real
-        return new Complex(x.re * y.re, 0);
-      }
-      else if (y.re == 0) {
-        // y is pure complex
-        return new Complex(
-            0,
-            x.re * y.im
-        );
-      }
-      else {
-        // y has a real and complex part
-        return new Complex(
-            x.re * y.re,
-            x.re * y.im
-        );
-      }
-    }
-    else if (x.re == 0) {
-      // x is pure complex
-      if (y.im == 0) {
-        // y is pure real
-        return new Complex(
-            0,
-            x.im * y.re
-        );
-      }
-      else if (y.re == 0) {
-        // y is pure complex
-        return new Complex(-x.im * y.im, 0);
-      }
-      else {
-        // y has a real and complex part
-        return new Complex(
-            -x.im * y.im,
-            x.im * y.re
-        );
-      }
-    }
-    else {
-      // x has a real and complex part
-      if (y.im == 0) {
-        // y is pure real
-        return new Complex(
-            x.re * y.re,
-            x.im * y.re
-        );
-      }
-      else if (y.re == 0) {
-        // y is pure complex
-        return new Complex(
-            -x.im * y.im,
-            x.re * y.im
-        );
-      }
-      else {
-        // y has a real and complex part
-        return new Complex(
-            x.re * y.re - x.im * y.im,
-            x.re * y.im + x.im * y.re
-        );
-      }
-    }
-  }
-};
->>>>>>> 5711bdfa
+exports.factory = factory;