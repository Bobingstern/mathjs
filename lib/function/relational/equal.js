--- conflicted
+++ resolved
@@ -1,27 +1,9 @@
 'use strict';
 
-<<<<<<< HEAD
-var collection = require('../../type/collection');
 var nearlyEqual = require('../../util/number').nearlyEqual;
-=======
-module.exports = function (math, config) {
-  var util = require('../../util/index'),
-
-      BigNumber = math.type.BigNumber,
-      Complex = require('../../type/Complex'),
-      Unit = require('../../type/Unit'),
-      collection = math.collection,
-
-      isNumber = util.number.isNumber,
-      nearlyEqual = util.number.nearlyEqual,
-      isBoolean = util['boolean'].isBoolean,
-      isString = util.string.isString,
-      isComplex = Complex.isComplex,
-      isUnit = Unit.isUnit,
-      isCollection = collection.isCollection;
->>>>>>> 5711bdfa
 
 function factory (type, config, load, typed) {
+  var collection = load(require('../../type/collection'));
   /**
    * Test whether two values are equal.
    *
@@ -100,7 +82,7 @@
 
     'Complex, Complex': function (x, y) {
       return (x.re === y.re || nearlyEqual(x.re, y.re, config.epsilon)) &&
-             (x.im === y.im || nearlyEqual(x.im, y.im, config.epsilon));
+          (x.im === y.im || nearlyEqual(x.im, y.im, config.epsilon));
     },
 
     'Unit, Unit': function (x, y) {
