'use strict';

<<<<<<< HEAD
var collection = require('../../type/collection');
=======
module.exports = function (math) {
  var util = require('../../util/index'),

      BigNumber = math.type.BigNumber,
      Complex = require('../../type/Complex'),
      collection = math.collection,

      isNumber = util.number.isNumber,
      isBoolean = util['boolean'].isBoolean,
      isCollection = collection.isCollection,
      isComplex = Complex.isComplex;
>>>>>>> 5711bdfa

function factory (type, config, load, typed) {
  /**
   * Compute the argument of a complex value.
   * For a complex number `a + bi`, the argument is computed as `atan2(b, a)`.
   *
   * For matrices, the function is evaluated element wise.
   *
   * Syntax:
   *
   *    math.arg(x)
   *
   * Examples:
   *
   *    var a = math.complex(2, 2);
   *    math.arg(a) / math.pi;          // returns Number 0.25
   *
   *    var b = math.complex('2 + 3i');
   *    math.arg(b);                    // returns Number 0.982793723247329
   *    math.atan2(3, 2);               // returns Number 0.982793723247329
   *
   * See also:
   *
   *    re, im, conj, abs
   *
   * @param {Number | Complex | Array | Matrix | Boolean | null} x
   *            A complex number or array with complex numbers
   * @return {Number | Array | Matrix} The argument of x
   */
  var arg = typed('arg', {
    'number': function (x) {
      return Math.atan2(0, x);
    },

    // FIXME: must arg(Complex return a complex or a number?
    'Complex': function (x) {
      return Math.atan2(x.im, x.re);
    },

    // TODO: implement BigNumber support for function arg

    'Array | Matrix': function (x) {
      return collection.deepMap(x, arg);
    }
  });

  return arg;
}

exports.name = 'arg';
exports.factory = factory;<|MERGE_RESOLUTION|>--- conflicted
+++ resolved
@@ -1,22 +1,8 @@
 'use strict';
 
-<<<<<<< HEAD
-var collection = require('../../type/collection');
-=======
-module.exports = function (math) {
-  var util = require('../../util/index'),
+function factory (type, config, load, typed) {
+  var collection = load(require('../../type/collection'));
 
-      BigNumber = math.type.BigNumber,
-      Complex = require('../../type/Complex'),
-      collection = math.collection,
-
-      isNumber = util.number.isNumber,
-      isBoolean = util['boolean'].isBoolean,
-      isCollection = collection.isCollection,
-      isComplex = Complex.isComplex;
->>>>>>> 5711bdfa
-
-function factory (type, config, load, typed) {
   /**
    * Compute the argument of a complex value.
    * For a complex number `a + bi`, the argument is computed as `atan2(b, a)`.
