--- conflicted
+++ resolved
@@ -170,10 +170,7 @@
   //combinatorics
   'stirlingS2': '\\mathrm{S}\\left(%0%,%1%\\right)',
   'bellNumbers': '\\mathrm{B}_{%0%}',
-<<<<<<< HEAD
-=======
   'composition': defaultTemplate,
->>>>>>> 51144f32
 
   //construction
   'bignumber': {
