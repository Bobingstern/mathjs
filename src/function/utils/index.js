'use strict'
<<<<<<< HEAD

import { createClone } from './clone'
import { createIsInteger } from './isInteger'
import { createIsNegative } from './isNegative'
import { createIsNumeric } from './isNumeric'
import { createIsPositive } from './isPositive'
import { createIsPrime } from './isPrime'
import { createIsZero } from './isZero'
import { createIsNaN } from './isNaN'
import { createNumeric } from './numeric'
import { createTypeOf, createDeprecatedTypeof } from './typeOf'

console.log('This index file is deprecated since v6.0.0. Please use factory.js instead')

export default [
  createClone,
  createIsInteger,
  createIsNegative,
  createIsNumeric,
  createIsPositive,
  createIsPrime,
  createIsZero,
  createIsNaN,
  createNumeric,
  createTypeOf,
  createDeprecatedTypeof
=======
module.exports = [
  require('./clone'),
  require('./isInteger'),
  require('./isNegative'),
  require('./isNumeric'),
  require('./hasNumericValue'),
  require('./isPositive'),
  require('./isPrime'),
  require('./isZero'),
  require('./isNaN'),
  require('./typeof')
>>>>>>> b05e19b1
]<|MERGE_RESOLUTION|>--- conflicted
+++ resolved
@@ -1,10 +1,10 @@
 'use strict'
-<<<<<<< HEAD
 
 import { createClone } from './clone'
 import { createIsInteger } from './isInteger'
 import { createIsNegative } from './isNegative'
 import { createIsNumeric } from './isNumeric'
+import { createHasNumericValue } from './hasNumericValue'
 import { createIsPositive } from './isPositive'
 import { createIsPrime } from './isPrime'
 import { createIsZero } from './isZero'
@@ -19,6 +19,7 @@
   createIsInteger,
   createIsNegative,
   createIsNumeric,
+  createHasNumericValue,
   createIsPositive,
   createIsPrime,
   createIsZero,
@@ -26,17 +27,4 @@
   createNumeric,
   createTypeOf,
   createDeprecatedTypeof
-=======
-module.exports = [
-  require('./clone'),
-  require('./isInteger'),
-  require('./isNegative'),
-  require('./isNumeric'),
-  require('./hasNumericValue'),
-  require('./isPositive'),
-  require('./isPrime'),
-  require('./isZero'),
-  require('./isNaN'),
-  require('./typeof')
->>>>>>> b05e19b1
 ]