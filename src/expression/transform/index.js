--- conflicted
+++ resolved
@@ -1,5 +1,4 @@
 'use strict'
-<<<<<<< HEAD
 
 import { createFilterTransform } from './filter.transform'
 import { createConcatTransform } from './concat.transform'
@@ -11,6 +10,7 @@
 import { createMinTransform } from './min.transform'
 import { createRangeTransform } from './range.transform'
 import { createSubsetTransform } from './subset.transform'
+import { createSumTransform } from './sum.transform'
 
 console.log('This index file is deprecated since v6.0.0. Please use factory.js instead')
 
@@ -24,19 +24,6 @@
   createMeanTransform,
   createMinTransform,
   createRangeTransform,
-  createSubsetTransform
-=======
-module.exports = [
-  require('./concat.transform'),
-  require('./filter.transform'),
-  require('./forEach.transform'),
-  require('./index.transform'),
-  require('./map.transform'),
-  require('./max.transform'),
-  require('./mean.transform'),
-  require('./min.transform'),
-  require('./range.transform'),
-  require('./subset.transform'),
-  require('./sum.transform')
->>>>>>> b05e19b1
+  createSubsetTransform,
+  createSumTransform
 ]