# History

## not yet released, version 4.0.0

!!! BE CAREFUL: BREAKING CHANGES !!!

Breaking changes:

- Compiler of the expression parser is replaced with one that doesn't use
  `eval` internally. This yields:
  - Slightly improved performance on most browsers.
  - Much less risk of security exploits.
  - Internal code is easier to understand, maintain, and debug.
  Breaking change here: When using custom nodes in the expression parser,
  the syntax of `_compile` has changed. This is an undocumented feature though.
- Changed `rad`, `deg`, and `grad` to have short prefixes,
  and introduced `radian`, `degree`, and `gradian` and their plurals
  having long prefixes. See #749.
- Changed the behavior of relational functions (`compare`, `equal`,
  `equalScalar`, `larger`, `largerEq`, `smaller`, `smallerEq`, `unequal`)
  to compare strings by their numeric value they contain instead of
  alphabetically. This also impacts functions `deepEqual`, `sort`, `min`,
  `max`, `median`, and `partitionSelect`. Use `compareNatural` if you
  need to sort an array with text. See #680.
- `null` is no longer implicitly casted to a number `0`, so input like
  `math.add(2, null)` is no longer supported. See #830, #353.
<<<<<<< HEAD
- The class `ConstantNode` is changed such that it just holds a value
  instead of holding a stringified value and it's type.
  `ConstantNode(valueStr, valueType`) is now `ConstantNode(value)`
  Stringification uses `math.format`, which may result in differently
  formatted numeric output.
- The constants `true`, `false`, `null`, `undefined`, `NaN`, `Infinity`,
  and `uninitialized` are now parsed as ConstantNodes instead of
  SymbolNodes in the expression parser. See #833.
=======
- In function `math.format`, the option `notation: 'fixed'` no longer rounds to
  zero digits  when no precision is specified: it leaves the digits as is.
  See #676.
- In function `math.format`, the options `{exponential: {lower: number, upper: number}}`
  (where `lower` and `upper` are values) are replaced with `{lowerExp: number, upperExp: number}`
  (where `lowerExp` and `upperExp` are exponents). See #676. For example:
  ```js
  math.format(2000, {exponential: {lower: 1e-2, upper: 1e2}})
  ```
  is now:
  ```js
  math.format(2000, {lowerExp: -2, upperExp: 2})
  ```


Non breaking changes:

- Improved error messages for statistical functions.


## not-yet-released, version 3.20.2

- Fixed option `implicit` not being copied from an `OperatorNode`
  when applying function `map`. Thanks @HarraySarson.
>>>>>>> 5efbb25d


## 2018-01-17, version 3.20.1

- Fixed #1018: `simplifyCore` failing in some cases with parentheses.
  Thanks @firepick1.


## 2018-01-14, version 3.20.0

- Implement support for 3 or more arguments for operators `+` and `*` in
  `derivative`. Thanks @HarrySarson. See #1002. 
- Fixed `simplify` evalution of `simplify` of functions with more than two 
  arguments wrongly: `simplify('f(x, y, z)') evaluated to `f(f(x, y), z)`
  instead of `f(x, y, z)`. Thanks @joelhoover.
- Fixed `simplify` throwing an error in some cases when simplifying unknown
  functions, for example `simplify('f(4)')`. Thanks @joelhoover.
- Fixed #1013: `simplify` wrongly simplifing some expressions containing unary
  minus, like `0 - -x`. Thanks @joelhoover.
- Fixed an error in an example in the documentation of `xor`. Thanks @denisx.


## 2018-01-06, version 3.19.0

- Extended functions `distance` and `intersect` with support for BigNumbers.
  Thanks @ovk. 
- Improvements in function `simplify`: added a rule that allows combining 
  of like terms in embedded quantities. Thanks @joelhoover. 


## 2017-12-28, version 3.18.1

- Fixed #998: An issue with simplifying an expression containing a subtraction.
  Thanks @firepick1.


## 2017-12-16, version 3.18.0

- Implemented function `rationalize`. Thanks @paulobuchsbaum.
- Upgraded dependencies:
  ```
  decimal.js    7.2.3  →  9.0.1 (no breaking changes affecting mathjs) 
  fraction.js   4.0.2  →  4.0.4 
  tiny-emitter  2.0.0  →  2.0.2 
  ```
- Upgraded dev dependencies.
- Fixed #975: a wrong example in the docs of lusolve.
- Fixed #983: `pickRandom` returning an array instead of single value
  when input was an array with just one value. Clarified docs.
- Fixed #969: preven issues with yarn autoclean by renaming an
  interally used folder "docs" to "embeddedDocs".


## 2017-11-18, version 3.17.0

- Improved `simplify` for nested exponentiations. Thanks @IvanVergiliev.
- Fixed a security issue in `typed-function` allowing arbitrary code execution
  in the JavaScript engine by creating a typed function with JavaScript code
  in the name. Thanks Masato Kinugawa.
- Fixed a security issue where forbidden properties like constructor could be
  replaced by using unicode characters when creating an object. No known exploit,
  but could possibly allow arbitrary code execution. Thanks Masato Kinugawa.


## 2017-10-18, version 3.16.5

- Fixed #954: Functions `add` and `multiply` not working when
  passing three or more arrays or matrices.


## 2017-10-01, version 3.16.4

- Fixed #948, #949: function `simplify` returning wrong results or 
  running into an infinite recursive loop. Thanks @ericman314.
- Fixed many small issues in the embedded docs.  Thanks @Schnark.


## 2017-08-28, version 3.16.3

- Fixed #934: Wrong simplification of unary minus. Thanks @firepick1.
- Fixed #933: function `simplify` reordering operations. Thanks @firepick1.
- Fixed #930: function `isNaN` returning wrong result for complex 
  numbers having just one of their parts (re/im) being `NaN`.
- Fixed #929: `FibonacciHeap.isEmpty` returning wrong result.


## 2017-08-20, version 3.16.2

- Fixed #924: a regression in `simplify` not accepting the signature
  `simplify(expr, rules, scope)` anymore. Thanks @firepick1.
- Fixed missing parenthesis when stringifying expressions containing
  implicit multiplications (see #922). Thanks @FSMaxB.


## 2017-08-12, version 3.16.1

- For security reasons, type checking is now done in a more strict
  way using functions like `isComplex(x)` instead of duck type checking
  like `x && x.isComplex === true`.
- Fixed #915: No access to property "name".
- Fixed #901: Simplify units when calling `unit.toNumeric()`.
  Thanks @AlexanderBeyn.
- Fixed `toString` of a parsed expression tree containing an
  immediately invoked function assignment not being wrapped in
  parenthesis (for example `(f(x) = x^2)(4)`).


## 2017-08-06, version 3.16.0

- Significant performance improvements in `math.simplify`.
  Thanks @firepick1.
- Improved API for `math.simplify`, optionally pass a scope with
  variables which are resolved, see #907. Thanks @firepick1.
- Fixed #912: math.js didn't work on IE10 anymore (regression
  since 3.15.0).


## 2017-07-29, version 3.15.0

- Added support for the dollar character `$` in symbol names (see #895).
- Allow objects with prototypes as scope again in the expression parser,
  this was disabled for security reasons some time ago. See #888, #899.
  Thanks @ThomasBrierley.
- Fixed #846: Issues in the functions `map`, `forEach`, and `filter`
  when used in the expression parser:
  - Not being able to use a function assignment as inline expression
    for the callback function.
  - Not being able to pass an inline expression as callback for `map`
    and `forEach`.
  - Index and original array/matrix not passed in `map` and `filter`.


## 2017-07-05, version 3.14.2

- Upgraded to `fraction.js@4.0.2`
- Fixed #891 using BigNumbers not working in browser environments.


## 2017-06-30, version 3.14.1

- Reverted to `fraction.js@4.0.0`, there is an issue with `4.0.1`
  in the browser.


## 2017-06-30, version 3.14.0

- Implemented set methods `setCartesian`, `setDifference`,
  `setDistinct`, `setIntersect`, `setIsSubset`, `setPowerset`,
  `setSize`. Thanks @Nekomajin42.
- Implemented method `toHTML` on nodes. Thanks @Nekomajin42.
- Implemented `compareNatural` and `sort([...], 'natural')`.
- Upgraded dependencies to the latest versions:
  - `complex.js@2.0.4`
  - `decimal.js@7.2.3`
  - `fraction.js@4.0.1`
  - `tiny-emitter@2.0.0`
  - And all devDependencies.
- Fixed #865: `splitUnit` can now deal with round-off errors.
  Thanks @ericman314.
- Fixed #876: incorrect definition for unit `erg`. Thanks @pjhampton.
- More informative error message when using single quotes instead of
  double quotes around a string. Thanks @HarrySarson.


## 2017-05-27, version 3.13.3

- Fixed a bug in function `intersection` of line and plane.
  Thanks @viclai.
- Fixed security vulnerabilities.


## 2017-05-26, version 3.13.2

- Disabled function `chain` inside the expression parser for security
  reasons (it's not needed there anyway).
- Fixed #856: function `subset` not returning non-primitive scalars
  from Arrays correctly. (like `math.eval('arr[1]', {arr: [math.bignumber(2)]})`.
- Fixed #861: physical constants not available in the expression parser.


## 2017-05-12, version 3.13.1

- Fixed creating units with an alias not working within the expression
  parser.
- Fixed security vulnerabilities. Thanks Sam.


## 2017-05-12, version 3.13.0

- Command line application can now evaluate inline expressions
  like `mathjs 1+2`. Thanks @slavaGanzin.
- Function `derivative` now supports `abs`. Thanks @tetslee.
- Function `simplify` now supports BigNumbers. Thanks @tetslee.
- Prevent against endless loops in `simplify`. Thanks @tetslee.
- Fixed #813: function `simplify` converting small numbers to inexact
  Fractions. Thanks @tetslee.
- Fixed #838: Function `simplify` now supports constants like `e`.
  Thanks @tetslee.


## 2017-05-05, version 3.12.3

- Fixed security vulnerabilities. Thanks Dan and Sam.


## 2017-04-30, version 3.12.2

- Added a rocket trajectory optimization example.


## 2017-04-24, version 3.12.1

- Fixed #804
  - Improved handling of powers of `Infinity`. Thanks @HarrySarson.
  - Fixed wrong formatting of complex NaN.
- Fixed security vulnerabilities in the expression parser.
  Thanks Sam and Dan.


## 2017-04-17, version 3.12.0

- Implemented QR decomposition, function `math.qr`. Thanks @HarrySarson.
- Fixed #824: Calling `math.random()` freezes IE and node.js.


## 2017-04-08, version 3.11.5

- More security measures in the expression parser.
  WARNING: the behavior of the expression parser is now more strict,
  some undocumented features may not work any longer.
  - Accessing and assigning properties is now only allowed on plain
    objects, not on classes, arrays, and functions anymore.
  - Accessing methods is restricted to a set of known, safe methods.


## 2017-04-03, version 3.11.4

- Fixed a security vulnerability in the expression parser. Thanks @xfix.


## 2017-04-03, version 3.11.3

- Fixed a security vulnerability in the expression parser. Thanks @xfix.


## 2017-04-03, version 3.11.2

- Fixed a security vulnerability in the expression parser. Thanks @xfix.


## 2017-04-02, version 3.11.1

- Fixed security vulnerabilities in the expression parser.
  Thanks Joe Vennix and @xfix.


## 2017-04-02, version 3.11.0

- Implemented method Unit.toSI() to convert a unit to base SI units.
  Thanks @ericman314.
- Fixed #821, #822: security vulnerabilities in the expression parser.
  Thanks @comex and @xfix.


## 2017-03-31, version 3.10.3

- More security fixes related to the ones fixed in `v3.10.2`.


## 2017-03-31, version 3.10.2

- Fixed a security vulnerability in the expression parser allowing
  execution of arbitrary JavaScript. Thanks @CapacitorSet and @denvit.


## 2017-03-26, version 3.10.1

- Fixed `xgcd` for negative values. Thanks @litmit.
- Fixed #807: function transform of existing functions not being removed when
  overriding such a function.


## 2017-03-05, version 3.10.0

- Implemented function `reshape`. Thanks @patgrasso and @ericman314.
- Implemented configuration option `seedRandom` for deterministic random
  numbers. Thanks @morsecodist.
- Small fixes in the docs. Thanks @HarrySarson.
- Dropped support for component package manager (which became deprecated about
  one and a half year ago).


## 2017-02-22, version 3.9.3

- Fixed #797: issue with production builds of React Native projects.
- Fixed `math.round` not accepting inputs `NaN`, `Infinity`, `-Infinity`.
- Upgraded all dependencies.


## 2017-02-16, version 3.9.2

- Fixed #795: Parse error in case of a multi-line expression with just comments.


## 2017-02-06, version 3.9.1

- Fixed #789: Math.js not supporting conversion of `string` to `BigNumber`,
  `Fraction`, or `Complex` number.
- Fixed #790: Expression parser did not pass function arguments of enclosing
  functions via `scope` to functions having `rawArgs = true`.
- Small fixes in the docs. Thanks @HarrySarson.


## 2017-01-23, version 3.9.0

- Implemented support for algebra: powerful new functions `simplify` and
  `derivative`. Thanks @ericman314, @tetslee, and @BigFav.
- Implemented Kronecker Product `kron`. Thanks @adamisntdead.
- Reverted `FunctionNode` not accepting a string as function name anymore.
- Fixed #765: `FunctionAssignmentNode.toString()` returning a string
  incompatible with the function assignment syntax.


## 2016-12-15, version 3.8.1

- Implemented function `mad` (median absolute deviation). Thanks @ruhleder.
- Fixed #762: expression parser failing to invoke a function returned
  by a function.


## 2016-11-18, version 3.8.0

- Functions `add` and `multiply` now accept more than two arguments. See #739.
- `OperatorNode` now supports more than two arguments. See #739. Thanks @FSMaxB.
- Implemented a method `Node.cloneDeep` for the expression nodes. See #745.
- Fixed a bug in `Node.clone()` not cloning implicit multiplication correctly.
  Thanks @FSMaxB.
- Fixed #737: Improved algorithm determining the best prefix for units.
  It will now retain the original unit like `1 cm` when close enough,
  instead of returning `10 mm`. Thanks @ericman314.
- Fixed #732: Allow letter-like unicode characters like Ohm `\u2126`.
- Fixed #749: Units `rad`, `deg`, and `grad` can now have prefixes like `millirad`.
- Some fixes in the docs and comments of examples. Thanks @HarrySarson.


## 2016-11-05, version 3.7.0

- Implemented method `Node.equals(other)` for all nodes of the expression parser.
- Implemented BigNumber support in function `arg()`.
- Command Line Interface loads faster.
- Implicit conversions between Fractions and BigNumbers throw a neat error now
  (See #710).


## 2016-10-21, version 3.6.0

- Implemented function `erf()`. THanks @patgrasso.
- Extended function `cross()` to support n-d vectors. Thanks @patgrasso.
- Extended function `pickRandom` with the option to pick multiple values from
  an array and give the values weights: `pickRandom(possibles, number, weights)`.
  Thanks @woylie.
- Parser now exposes test functions like `isAlpha` which can be replaced in
  order to adjust the allowed characters in variables names (See #715).
- Fixed #727: Parser not throwing an error for invalid implicit multiplications
  like `-2 2` and `2^3 4` (right after the second value of an operator).
- Fixed #688: Describe allowed variable names in the docs.


## 2016-09-21, version 3.5.3

- Some more fixes regarding numbers ending with a decimal mark (like `2.`).


## 2016-09-20, version 3.5.2

- Fixed numbers ending with a decimal mark (like `2.`) not being supported by
  the parser, solved the underlying ambiguity in the parser. See #707, #711.


## 2016-09-12, version 3.5.1

- Removed a left over console.log statement. Thanks @eknkc.


## 2016-09-07, version 3.5.0

- Comments of expressions are are now stored in the parsed nodes. See #690.
- Fixed function `print` not accepting an Object with formatting options as
  third parameter Thanks @ThomasBrierley.
- Fixed #707: The expression parser no longer accepts numbers ending with a dot
  like `2.`.


## 2016-08-08, version 3.4.1

- Fixed broken bundle files (`dist/math.js`, `dist/math.min.js`).
- Fixed some layout issues in the function reference docs.


## 2016-08-07, version 3.4.0

- Implemented support for custom units using `createUnit`. Thanks @ericman314.
- Implemented function `splitUnits`. Thanks @ericman314.
- Implemented function `isPrime`. Thanks @MathBunny.


## 2016-07-05, version 3.3.0

- Implemented function `isNaN`.
- Function `math.filter` now passes three arguments to the callback function:
  value, index, and array.
- Removed the check on the number of arguments from functions defined in the
  expression parser (see #665).
- Fixed #665: functions `map`, `forEach`, and `filter` now invoke callbacks
  which are a typed-function with the correct number of arguments.


## 2016-04-26, version 3.2.1

- Fixed #651: unable to perform calculations on "Unit-less" units.
- Fixed matrix.subset mutating the replacement matrix when unsqueezing it.


## 2016-04-16, version 3.2.0

- Implemented #644: method `Parser.getAll()` to retrieve all defined variables.
- Upgraded dependencies (decimal.js@5.0.8, fraction.js@3.3.1,
  typed-function@0.10.4).
- Fixed #601: Issue with unnamed typed-functions by upgrading to
  typed-function v0.10.4.
- Fixed #636: More strict `toTex` templates, reckon with number of arguments.
- Fixed #641: Bug in expression parser parsing implicit multiplication with
  wrong precedence in specific cases.
- Fixed #645: Added documentation about `engineering` notation of function
  `math.format`.


## 2016-04-03, version 3.1.4

- Using ES6 Math functions like `Math.sinh`, `Math.cbrt`, `Math.sign`, etc when
  available.
- Fixed #631: unit aliases `weeks`, `months`, and `years` where missing.
- Fixed #632: problem with escaped backslashes at the end of strings.
- Fixed #635: `Node.toString` options where not passed to function arguments.
- Fixed #629: expression parser throws an error when passing a number with
  decimal exponent instead of parsing them as implicit multiplication.
- Fixed #484, #555: inaccuracy of `math.sinh` for values between -1 and 1.
- Fixed #625: Unit `in` (`inch`) not always working due to ambiguity with
  the operator `a in b` (alias of `a to b`).


## 2016-03-24, version 3.1.3

- Fix broken bundle.


## 2016-03-24, version 3.1.2

- Fix broken npm release.


## 2016-03-24, version 3.1.1

- Fixed #621: a bug in parsing implicit multiplications like `(2)(3)+4`.
- Fixed #623: `nthRoot` of zero with a negative root returned `0` instead of
  `Infinity`.
- Throw an error when functions `min`, `max`, `mean`, or `median` are invoked
  with multiple matrices as arguments (see #598).


## 2016-03-19, version 3.1.0

- Hide multiplication operator by default when outputting `toTex` and `toString`
  for implicit multiplications. Implemented and option to output the operator.
- Implemented unit `kip` and alias `kips`. Thanks @hgupta9.
- Added support for prefixes for units `mol` and `mole`. Thanks @stu-blair.
- Restored support for implicit multiplications like `2(3+4)` and `(2+3)(4+5)`.
- Some improvements in the docs.
- Added automatic conversions from `boolean` and `null` to `Fraction`,
  and conversions from `Fraction` to `Complex`.


## 2016-03-04, version 3.0.0

### breaking changes

- More restricted support for implicit multiplication in the expression
  parser: `(...)(...)` is now evaluated as a function invocation,
  and `[...][...]` as a matrix subset.
- Matrix multiplication no longer squeezes scalar outputs to a scalar value,
  but leaves them as they are: a vector or matrix containing a single value.
  See #529.
- Assignments in the expression parser now return the assigned value rather
  than the created or updated object (see #533). Example:

  ```
  A = eye(3)
  A[1,1] = 2   # this assignment now returns 2 instead of A
  ```

- Expression parser now supports objects. This involves a refactoring and
  extension in expression nodes:
  - Implemented new node `ObjectNode`.
  - Refactored `AssignmentNode`, `UpdateNode`, and `IndexNode` are refactored
    into `AccessorNode`, `AssignmentNode`, and `IndexNode` having a different API.
- Upgraded the used BigNumber library `decimal.js` to v5. Replaced the
  trigonometric functions of math.js with those provided in decimal.js v5.
  This can give slightly different behavior qua round-off errors.
- Replaced the internal `Complex.js` class with the `complex.js` library
  created by @infusion.
- Entries in a matrix (typically numbers, BigNumbers, Units, etc) are now
  considered immutable, they are no longer copied when performing operations on
  the entries, improving performance.
- Implemented nearly equal comparison for relational functions (`equal`,
  `larger`, `smaller`, etc.) when using BigNumbers.
- Changed the casing of the configuration options `matrix` (`Array` or `Matrix`)
  and `number` (`number`, `BigNumber`, `Fraction`) such that they now match
  the type returned by `math.typeof`. Wrong casing gives a console warning but
  will still work.
- Changed the default config value for `epsilon` from `1e-14` to `1e-12`,
  see #561.

### non-breaking changes

- Extended function `pow` to return the real root for cubic roots of negative
  numbers. See #525, #482, #567.
- Implemented support for JSON objects in the expression parser and the
  function `math.format`.
- Function `math.fraction` now supports `BigNumber`, and function
  `math.bignumber` now supports `Fraction`.
- Expression parser now allows function and/or variable assignments inside
  accessors and conditionals, like `A[x=2]` or `a > 2 ? b="ok" : b="fail"`.
- Command line interface:
  - Outputs the variable name of assignments.
  - Fixed not rounding BigNumbers to 14 digits like numbers.
  - Fixed non-working autocompletion of user defined variables.
- Reorganized and extended docs, added docs on classes and more. Thanks @hgupta9.
- Added new units `acre`, `hectare`, `torr`, `bar`, `mmHg`, `mmH2O`, `cmH2O`,
  and added new aliases `acres`, `hectares`, `sqfeet`, `sqyard`, `sqmile`,
  `sqmiles`, `mmhg`, `mmh2o`, `cmh2o`. Thanks @hgupta9.
- Fixed a bug in the toString method of an IndexNode.
- Fixed angle units `deg`, `rad`, `grad`, `cycle`, `arcsec`, and `arcmin` not
  being defined as BigNumbers when configuring to use BigNumbers.


## 2016-02-03, version 2.7.0

- Added more unit aliases for time: `secs`, `mins`, `hr`, `hrs`. See #551.
- Added support for doing operations with mixed `Fractions` and `BigNumbers`.
- Fixed #540: `math.intersect()` returning null in some cases. Thanks @void42.
- Fixed #546: Cannot import BigNumber, Fraction, Matrix, Array.
  Thanks @brettjurgens.


## 2016-01-08, version 2.6.0

- Implemented (complex) units `VA` and `VAR`.
- Implemented time units for weeks, months, years, decades, centuries, and 
  millennia. Thanks @owenversteeg.
- Implemented new notation `engineering` in function `math.format`. 
  Thanks @johnmarinelli.
- Fixed #523: In some circumstances, matrix subset returned a scalar instead 
  of the correct subset.
- Fixed #536: A bug in an internal method used for sparse matrices.


## 2015-12-05, version 2.5.0

- Implemented support for numeric types `Fraction` and `BigNumber` in units.
- Implemented new method `toNumeric` for units.
- Implemented new units `arcsec`, `arcsecond`, `arcmin`, `arcminute`. 
  Thanks @devdevdata222.
- Implemented new unit `Herts` (`Hz`). Thanks @SwamWithTurtles.
- Fixed #485: Scoping issue with variables both used globally as well as in a 
  function definition.
- Fixed: Function `number` didn't support `Fraction` as input.


## 2015-11-14, version 2.4.2

- Fixed #502: Issue with `format` in some JavaScript engines.
- Fixed #503: Removed trailing commas and the use of keyword `import` as 
  property, as this gives issues with old JavaScript engines.


## 2015-10-29, version 2.4.1

- Fixed #480: `nthRoot` not working on Internet Explorer (up to IE 11).
- Fixed #490: `nthRoot` returning an error for negative values like 
  `nthRoot(-2, 3)`.
- Fixed #489: an issue with initializing a sparse matrix without data.
  Thanks @Retsam.
- Fixed: #493: function `combinations` did not throw an exception for 
  non-integer values of `k`.
- Fixed: function `import` did not override typed functions when the option
  override was set true.
- Fixed: added functions `math.sparse` and `math.index` to the reference docs, 
  they where missing.
- Fixed: removed memoization from `gamma` and `factorial` functions, this 
  could blow up memory.


## 2015-10-09, version 2.4.0

- Added support in the expression parser for mathematical alphanumeric symbols 
  in the expression parser: unicode range \u{1D400} to \u{1D7FF} excluding 
  invalid code points.
- Extended function `distance` with more signatures. Thanks @kv-kunalvyas.
- Fixed a bug in functions `sin` and `cos`, which gave wrong results for 
  BigNumber integer values around multiples of tau (i.e. `sin(bignumber(7))`).
- Fixed value of unit `stone`. Thanks @Esvandiary for finding the error.


## 2015-09-19, version 2.3.0

- Implemented function `distance`. Thanks @devanp92.
- Implemented support for Fractions in function `lcm`. Thanks @infusion.
- Implemented function `cbrt` for numbers, complex numbers, BigNumbers, Units.
- Implemented function `hypot`.
- Upgraded to fraction.js v3.0.0.
- Fixed #450: issue with non sorted index in sparse matrices.
- Fixed #463, #322: inconsistent handling of implicit multiplication.
- Fixed #444: factorial of infinity not returning infinity.


## 2015-08-30, version 2.2.0

- Units with powers (like `m^2` and `s^-1`) now output with the best prefix.
- Implemented support for units to `abs`, `cube`, `sign`, `sqrt`, `square`.
  Thanks @ericman314.
- Implemented function `catalan` (Combinatorics). Thanks @devanp92.
- Improved the `canDefineProperty` check to return false in case of IE8, which
  has a broken implementation of `defineProperty`. Thanks @golmansax.
- Fixed function `to` not working in case of a simplified unit.
- Fixed #437: an issue with row swapping in `lup`, also affecting `lusolve`.


## 2015-08-12, version 2.1.1

- Fixed wrong values of the physical constants `speedOfLight`, `molarMassC12`,  
  and `magneticFluxQuantum`. Thanks @ericman314 for finding two of them.


## 2015-08-11, version 2.1.0

- Implemented derived units (like `110 km/h in m/s`). Thanks @ericman314.
- Implemented support for electric units. Thanks @ericman314.
- Implemented about 50 physical constants like `speedOfLight`, `gravity`, etc. 
- Implemented function `kldivergence` (Kullback-Leibler divergence). 
  Thanks @saromanov.
- Implemented function `mode`. Thanks @kv-kunalvyas.
- Added support for unicode characters in the expression parser: greek letters
  and latin letters with accents. See #265.
- Internal functions `Unit.parse` and `Complex.parse` now throw an Error 
  instead of returning null when passing invalid input.


## 2015-07-29, version 2.0.1

- Fixed operations with mixed fractions and numbers be converted to numbers
  instead of fractions.


## 2015-07-28, version 2.0.0

- Large internal refactoring:
  - performance improvements.
  - allows to create custom bundles
  - functions are composed using `typed-function` and are extensible
- Implemented support for fractions, powered by the library `fraction.js`.
- Implemented matrix LU decomposition with partial pivoting and a LU based 
  linear equations solver (functions `lup` and `lusolve`). Thanks @rjbaucells.
- Implemented a new configuration option `predictable`, which can be set to
  true in order to ensure predictable function output types.
- Implemented function `intersect`. Thanks @kv-kunalvyas.
- Implemented support for adding `toTex` properties to custom functions.
  Thanks @FSMaxB.
- Implemented support for complex values to `nthRoot`. Thanks @gangachris.
- Implemented util functions `isInteger`, `isNegative`, `isNumeric`, 
  `isPositive`, and `isZero`.

### breaking changes

- String input is now converted to numbers by default for all functions. 
- Adding two strings will no longer concatenate them, but will convert the 
  strings to numbers and add them.
- Function `index` does no longer accept an array `[start, end, step]`, but
  instead accepts an array with arbitrary index values. It also accepts
  a `Range` object as input.
- Function `typeof` no longer returns lower case names, but now returns lower
  case names for primitives (like `number`, `boolean`, `string`), and 
  upper-camel-case for non-primitives (like `Array`, `Complex`, `Function`).
- Function `import` no longer supports a module name as argument. Instead,
  modules can be loaded using require: `math.import(require('module-name'))`.
- Function `import` has a new option `silent` to ignore errors, and throws
  errors on duplicates by default.
- Method `Node.compile()` no longer needs `math` to be passed as argument.
- Reintroduced method `Node.eval([scope])`.
- Function `sum` now returns zero when input is an empty array. Thanks @FSMAxB.
- The size of Arrays is no longer validated. Matrices will validate this on
  creation.


## 2015-07-12, version 1.7.1

- Fixed #397: Inaccuracies in nthRoot for very large values, and wrong results 
  for very small values. (backported from v2)
- Fixed #405: Parser throws error when defining a function in a multiline 
  expression.


## 2015-05-31, version 1.7.0

- Implemented function `quantileSeq` and `partitionSelect`. Thanks @BigFav.
- Implemented functions `stirlingS2`, `bellNumbers`, `composition`, and 
  `multinomial`. Thanks @devanp92.
- Improved the performance of `median` (see #373). Thanks @BigFav.
- Extended the command line interface with a `mode` option to output either
  the expressions result, string representation, or tex representation.
  Thanks @FSMaxB.
- Fixed #309: Function median mutating the input matrix. Thanks @FSMaxB. 
- Fixed `Node.transform` not recursing over replaced parts of the 
  node tree (see #349).
- Fixed #381: issue in docs of `randomInt`.


## 2015-04-22, version 1.6.0

- Improvements in `toTex`. Thanks @FSMaxB.
- Fixed #328: `abs(0 + 0i)` evaluated to `NaN`.
- Fixed not being able to override lazy loaded constants.


## 2015-04-09, version 1.5.2

- Fixed #313: parsed functions did not handle recursive calls correctly.
- Fixed #251: binary prefix and SI prefix incorrectly used for byte. Now 
  following SI standards (`1 KiB == 1024 B`, `1 kB == 1000 B`).
- Performance improvements in parsed functions.


## 2015-04-08, version 1.5.1

- Fixed #316: a bug in rounding values when formatting.
- Fixed #317, #319: a bug in formatting negative values.


## 2015-03-28, version 1.5.0

- Added unit `stone` (6.35 kg).
- Implemented support for sparse matrices. Thanks @rjbaucells.
- Implemented BigNumber support for function `atan2`. Thanks @BigFav.
- Implemented support for custom LaTeX representations. Thanks @FSMaxB.
- Improvements and bug fixes in outputting parentheses in `Node.toString` and
  `Node.toTex` functions. Thanks @FSMaxB.
- Fixed #291: function `format` sometimes returning exponential notation when
  it should return a fixed notation.


## 2015-02-28, version 1.4.0

- Implemented trigonometric functions:
  `acosh`, `acoth`, `acsch`, `asech`, `asinh`, `atanh`, `acot`, `acsc`, `asec`.
  Thanks @BigFav.
- Added BigNumber support for functions: `cot`, `csc`, `sec`, `coth`,
  `csch`, `sech`. Thanks @BigFav.
- Implemented support for serialization and deserialization of math.js data
  types.
- Fixed the calculation of `norm()` and `abs()` for large complex numbers.
  Thanks @rjbaucells.
- Fixed #281: improved formatting complex numbers. Round the real or imaginary
  part to zero when the difference is larger than the configured precision.


## 2015-02-09, version 1.3.0

- Implemented BigNumber implementations of most trigonometric functions: `sin`,
  `cos`, `tan`, `asin`, `acos`, `atan`, `cosh`, `sinh`, `tanh`. Thanks @BigFav.
- Implemented function `trace`. Thanks @pcorey.
- Faster loading of BigNumber configuration with a high precision by lazy
  loading constants like `pi` and `e`.
- Fixed constants `NaN` and `Infinity` not being BigNumber objects when
  BigNumbers are configured.
- Fixed missing parentheses in the `toTex` representation of function
  `permutations`.
- Some minor fixes in the docs. Thanks @KenanY.


## 2014-12-25, version 1.2.0

- Support for bitwise operations `bitAnd`, `bitNot`, `bitOr`, `bitXor`,
  `leftShift`, `rightArithShift`, and `rightLogShift`. Thanks @BigFav.
- Support for boolean operations `and`, `not`, `or`, `xor`. Thanks @BigFav.
- Support for `gamma` function. Thanks @BigFav.
- Converting a unit without value will now result in a unit *with* value,
  i.e. `inch in cm` will return `2.54 cm` instead of `cm`.
- Improved accuracy of `sinh` and complex `cos` and `sin`. Thanks @pavpanchekha.
- Renamed function `select` to `chain`. The old function `select` will remain
  functional until math.js v2.0.
- Upgraded to decimal.js v4.0.1 (BigNumber library).


## 2014-11-22, version 1.1.1

- Fixed Unit divided by Number returning zero.
- Fixed BigNumber downgrading to Number for a negative base in `pow`.
- Fixed some typos in error messaging (thanks @andy0130tw) and docs.


## 2014-11-15, version 1.1.0

- Implemented functions `dot` (dot product), `cross` (cross product), and
  `nthRoot`.
- Officially opened up the API of expression trees:
  - Documented the API.
  - Implemented recursive functions `clone`, `map`, `forEach`, `traverse`,
    `transform`, and `filter` for expression trees.
  - Parameter `index` in the callbacks of `map` and `forEach` are now cloned
    for every callback.
  - Some internal refactoring inside nodes to make the API consistent:
    - Renamed `params` to `args` and vice versa to make things consistent.
    - Renamed `Block.nodes` to `Block.blocks`.
    - `FunctionNode` now has a `name: string` instead of a `symbol: SymbolNode`.
    - Changed constructor of `RangeNode` to
      `new RangeNode(start: Node, end: Node [, step: Node])`.
    - Nodes for a `BlockNode` must now be passed via the constructor instead
      of via a function `add`.
- Fixed `2e` giving a syntax error instead of being parsed as `2 * e`.


## 2014-09-12, version 1.0.1

- Disabled array notation for ranges in a matrix index in the expression parser 
  (it is confusing and redundant there).
- Fixed a regression in the build of function subset not being able to return
  a scalar.
- Fixed some missing docs and broken links in the docs.


## 2014-09-04, version 1.0.0

- Implemented a function `filter(x, test)`.
- Removed `math.distribution` for now, needs some rethinking.
- `math.number` can convert units to numbers (requires a second argument)
- Fixed some precedence issues with the range and conversion operators.
- Fixed an zero-based issue when getting a matrix subset using an index 
  containing a matrix.


## 2014-08-21, version 0.27.0

- Implemented functions `sort(x [, compare])` and `flatten(x)`.
- Implemented support for `null` in all functions.
- Implemented support for "rawArgs" functions in the expression parser. Raw 
  functions are invoked with unevaluated parameters (nodes).
- Expressions in the expression parser can now be spread over multiple lines,
  like '2 +\n3'.
- Changed default value of the option `wrap` of function `math.import` to false.
- Changed the default value for new entries in a resized matrix when to zero. 
  To leave new entries uninitialized, use the new constant `math.uninitialized` 
  as default value.
- Renamed transform property from `__transform__` to `transform`, and documented
  the transform feature.
- Fixed a bug in `math.import` not applying options when passing a module name.
- A returned matrix subset is now only squeezed when the `index` consists of
  scalar values, and no longer for ranges resolving into a single value. 


## 2014-08-03, version 0.26.0

- A new instance of math.js can no longer be created like `math([options])`,
  to prevent side effects from math being a function instead of an object.
  Instead, use the function `math.create([options])` to create a new instance.
- Implemented `BigNumber` support for all constants: `pi`, `tau`, `e`, `phi`,
  `E`, `LN2`, `LN10`, `LOG2E`, `LOG10E`, `PI`, `SQRT1_2`, and `SQRT2`.
- Implemented `BigNumber` support for functions `gcd`, `xgcd`, and `lcm`.
- Fixed function `gxcd` returning an Array when math.js was configured 
  as `{matrix: 'matrix'}`.
- Multi-line expressions now return a `ResultSet` instead of an `Array`.
- Implemented transforms (used right now to transform one-based indices to 
  zero-based for expressions).
- When used inside the expression parser, functions `concat`, `min`, `max`,
  and `mean` expect an one-based dimension number.
- Functions `map` and `forEach` invoke the callback with one-based indices
  when used from within the expression parser.
- When adding or removing dimensions when resizing a matrix, the dimensions
  are added/removed from the inner side (right) instead of outer side (left).
- Improved index out of range errors.
- Fixed function `concat` not accepting a `BigNumber` for parameter `dim`.
- Function `squeeze` now squeezes both inner and outer singleton dimensions.
- Output of getting a matrix subset is not automatically squeezed anymore
  except for scalar output.
- Renamed `FunctionNode` to `FunctionAssignmentNode`, and renamed `ParamsNode`
  to `FunctionNode` for more clarity.
- Fixed broken auto completion in CLI.
- Some minor fixes.


## 2014-07-01, version 0.25.0

- The library now immediately returns a default instance of mathjs, there is
  no need to instantiate math.js in a separate step unless one ones to set 
  configuration options: 
  
        // instead of:
        var mathjs = require('mathjs'),  // load math.js
            math = mathjs();             // create an instance
      
        // just do:
        var math = require('mathjs');
- Implemented support for implicit multiplication, like `math.eval('2a', {a:3})`
  and `math.eval('(2+3)(1-3)')`. This changes behavior of matrix indexes as 
  well: an expression like `[...][...]` is not evaluated as taking a subset of 
  the first matrix, but as an implicit multiplication of two matrices.
- Removed utility function `ifElse`. This function is redundant now the 
  expression parser has a conditional operator `a ? b : c`.
- Fixed a bug with multiplying a number with a temperature,  
  like `math.eval('10 * celsius')`.
- Fixed a bug with symbols having value `undefined` not being evaluated.


## 2014-06-20, version 0.24.1

- Something went wrong with publishing on npm.


## 2014-06-20, version 0.24.0

- Added constant `null`.
- Functions `equal` and `unequal` support `null` and `undefined` now.
- Function `typeof` now recognizes regular expressions as well.
- Objects `Complex`, `Unit`, and `Help` now return their string representation
  when calling `.valueOf()`.
- Changed the default number of significant digits for BigNumbers from 20 to 64.
- Changed the behavior of the conditional operator (a ? b : c) to lazy 
  evaluating.
- Fixed imported, wrapped functions not accepting `null` and `undefined` as
  function arguments.


## 2014-06-10, version 0.23.0

- Renamed some functions (everything now has a logical, camel case name):
  - Renamed functions `edivide`, `emultiply`, and `epow` to `dotDivide`, 
    `dotMultiply`, and `dotPow` respectively. 
  - Renamed functions `smallereq` and `largereq` to `smallerEq` and `largerEq`.
  - Renamed function `unary` to `unaryMinus` and added support for strings.
- `end` is now a reserved keyword which cannot be used as function or symbol
  name in the expression parser, and is not allowed in the scope against which
  an expression is evaluated.
- Implemented function `unaryPlus` and unary plus operator.
- Implemented function `deepEqual` for matrix comparisons. 
- Added constant `phi`, the golden ratio (`phi = 1.618...`).
- Added constant `version`, returning the version number of math.js as string.
- Added unit `drop` (`gtt`).
- Fixed not being able to load math.js using AMD/require.js.
- Changed signature of `math.parse(expr, nodes)` to `math.parse(expr, options)`
  where `options: {nodes: Object.<String, Node>}`
- Removed matrix support from conditional function `ifElse`.
- Removed automatic assignment of expression results to variable `ans`. 
  This functionality can be restored by pre- or postprocessing every evaluation, 
  something like:
  
        function evalWithAns (expr, scope) {
          var ans = math.eval(expr, scope);
          if (scope) {
            scope.ans = ans;
          }
          return ans;
        }


## 2014-05-22, version 0.22.0

- Implemented support to export expressions to LaTeX. Thanks Niels Heisterkamp
  (@nheisterkamp).
- Output of matrix multiplication is now consistently squeezed.
- Added reference documentation in the section /docs/reference.
- Fixed a bug in multiplying units without value with a number (like `5 * cm`).
- Fixed a bug in multiplying two matrices containing vectors (worked fine for 
  arrays).
- Fixed random functions not accepting Matrix as input, and always returning
  a Matrix as output.


## 2014-05-13, version 0.21.1

- Removed `crypto` library from the bundle.
- Deprecated functions `Parser.parse` and `Parser.compile`. Use
  `math.parse` and `math.compile` instead.
- Fixed function `add` not adding strings and matrices element wise.
- Fixed parser not being able to evaluate an exponent followed by a unary minus
  like `2^-3`, and a transpose followed by an index like `[3]'[1]`.


## 2014-04-24, version 0.21.0

- Implemented trigonometric hyperbolic functions `cosh`, `coth`, `csch`,
  `sech`, `sinh`, `tanh`. Thanks Rogelio J. Baucells (@rjbaucells).
- Added property `type` to all expression nodes in an expression tree.
- Fixed functions `log`, `log10`, `pow`, and `sqrt` not supporting complex
  results from BigNumber input (like `sqrt(bignumber(-4))`).


## 2014-04-16, version 0.20.0

- Switched to module `decimal.js` for BigNumber support, instead of
  `bignumber.js`.
- Implemented support for polar coordinates to the `Complex` datatype.
  Thanks Finn Pauls (@finnp).
- Implemented BigNumber support for functions `exp`, `log`, and `log10`.
- Implemented conditional operator `a ? b : c` in expression parser.
- Improved floating point comparison: the functions now check whether values
  are nearly equal, against a configured maximum relative difference `epsilon`.
  Thanks Rogelio J. Baucells (@rjbaucells).
- Implemented function `norm`. Thanks Rogelio J. Baucells (@rjbaucells).
- Improved function `ifElse`, is now specified for special data types too.
- Improved function `det`. Thanks Bryan Cuccioli (@bcuccioli).
- Implemented `BigNumber` support for functions `det` and `diag`.
- Added unit alias `lbs` (pound mass).
- Changed configuration option `decimals` to `precision` (applies to BigNumbers
  only).
- Fixed support for element-wise comparisons between a string and a matrix.
- Fixed: expression parser now trows IndexErrors with one-based indices instead
  of zero-based.
- Minor bug fixes.


## 2014-03-30, version 0.19.0

- Implemented functions `compare`, `sum`, `prod`, `var`, `std`, `median`.
- Implemented function `ifElse` Thanks @mtraynham.
- Minor bug fixes.


## 2014-02-15, version 0.18.1

- Added unit `feet`.
- Implemented function `compile` (shortcut for parsing and then compiling).
- Improved performance of function `pow` for matrices. Thanks @hamadu.
- Fixed broken auto completion in the command line interface.
- Fixed an error in function `combinations` for large numbers, and
  improved performance of both functions `combinations` and `permutations`.


## 2014-01-18, version 0.18.0

- Changed matrix index notation of expression parser from round brackets to
  square brackets, for example `A[1, 1:3]` instead of `A(1, 1:3)`.
- Removed need to use the `function` keyword for function assignments in the
  expression parser, you can define a function now like `f(x) = x^2`.
- Implemented a compilation step in the expression parser: expressions are
  compiled into JavaScript, giving much better performance (easily 10x as fast).
- Renamed unit conversion function and operator `in` to `to`. Operator `in` is
  still available in the expression parser as an alias for `to`. Added unit
  `in`, an abbreviation for `inch`. Thanks Elijah Insua (@tmpvar).
- Added plurals and aliases for units.
- Implemented an argument `includeEnd` for function `range` (false by default).
- Ranges in the expression parser now support big numbers.
- Implemented functions `permutations` and `combinations`.
  Thanks Daniel Levin (@daniel-levin).
- Added lower case abbreviation `l` for unit litre.


## 2013-12-19, version 0.17.1

- Fixed a bug with negative temperatures.
- Fixed a bug with prefixes of units squared meter `m2` and cubic meter `m3`.


## 2013-12-12, version 0.17.0

- Renamed and flattened configuration settings:
  - `number.defaultType` is now `number`.
  - `number.precision` is now `decimals`.
  - `matrix.defaultType` is now `matrix`.
- Function `multiply` now consistently outputs a complex number on complex input.
- Fixed `mod` and `in` not working as function (only as operator).
- Fixed support for old browsers (IE8 and older), compatible when using es5-shim.
- Fixed support for Java's ScriptEngine.


## 2013-11-28, version 0.16.0

- Implemented BigNumber support for arbitrary precision calculations.
  Added settings `number.defaultType` and `number.precision` to configure
  big numbers.
- Documentation is extended.
- Removed utility functions `isScalar`, `toScalar`, `isVector`, `toVector`
  from `Matrix` and `Range`. Use `math.squeeze` and `math.size` instead.
- Implemented functions `get` and `set` on `Matrix`, for easier and faster
  retrieval/replacement of elements in a matrix.
- Implemented function `resize`, handling matrices, scalars, and strings.
- Functions `ones` and `zeros` now return an empty matrix instead of a
  number 1 or 0 when no arguments are provided.
- Implemented functions `min` and `max` for `Range` and `Index`.
- Resizing matrices now leaves new elements undefined by default instead of
  filling them with zeros. Function `resize` now has an extra optional
  parameter `defaultValue`.
- Range operator `:` in expression parser has been given a higher precedence.
- Functions don't allow arguments of unknown type anymore.
- Options be set when constructing a math.js instance or using the new function
  `config(options`. Options are no longer accessible via `math.options`.
- Renamed `scientific` notation to `exponential` in function `format`.
- Function `format` outputs exponential notation with positive exponents now
  always with `+` sign, so outputs `2.1e+3` instead of `2.1e3`.
- Fixed function `squeeze` not being able squeeze into a scalar.
- Some fixes and performance improvements in the `resize` and `subset`
  functions.
- Function `size` now adheres to the option `matrix.defaultType` for scalar
  input.
- Minor bug fixes.


## 2013-10-26, version 0.15.0

- Math.js must be instantiated now, static calls are no longer supported. Usage:
  - node.js: `var math = require('mathjs')();`
  - browser: `var math = mathjs();`
- Implemented support for multiplying vectors with matrices.
- Improved number formatting:
  - Function `format` now support various options: precision, different
    notations (`fixed`, `scientific`, `auto`), and more.
  - Numbers are no longer rounded to 5 digits by default when formatted.
  - Implemented a function `format` for `Matrix`, `Complex`, `Unit`, `Range`,
    and `Selector` to format using options.
  - Function `format` does only stringify values now, and has a new parameter
    `precision` to round to a specific number of digits.
  - Removed option `math.options.precision`,
    use `math.format(value [, precision])` instead.
  - Fixed formatting numbers as scientific notation in some cases returning
    a zero digit left from the decimal point. (like "0.33333e8" rather than
    "3.3333e7"). Thanks @husayt.
- Implemented a function `print` to interpolate values in a template string,
  this functionality was moved from the function `format`.
- Implemented statistics function `mean`. Thanks Guillermo Indalecio Fernandez
  (@guillermobox).
- Extended and changed `max` and `min` for multi dimensional matrices: they now
  return the maximum and minimum of the flattened array. An optional second
  argument `dim` allows to calculate the `max` or `min` for specified dimension.
- Renamed option `math.options.matrix.default` to
  `math.options.matrix.defaultType`.
- Removed support for comparing complex numbers in functions `smaller`,
  `smallereq`, `larger`, `largereq`. Complex numbers cannot be ordered.


## 2013-10-08, version 0.14.0

- Introduced an option `math.options.matrix.default` which can have values
  `matrix` (default) or `array`. This option is used by the functions `eye`,
  `ones`, `range`, and `zeros`, to determine the type of matrix output.
- Getting a subset of a matrix will automatically squeeze the resulting subset,
  setting a subset of a matrix will automatically unsqueeze the given subset.
- Removed concatenation of nested arrays in the expression parser.
  You can now input nested arrays like in JavaScript. Matrices can be
  concatenated using the function `concat`.
- The matrix syntax `[...]` in the expression parser now creates 1 dimensional
  matrices by default. `math.eval('[1,2,3,4]')` returns a matrix with
  size `[4]`, `math.eval('[1,2;3,4]')` returns a matrix with size `[2,2]`.
- Documentation is restructured and extended.
- Fixed non working operator `mod` (modulus operator).


## 2013-09-03, version 0.13.0

- Implemented support for booleans in all relevant functions.
- Implemented functions `map` and `forEach`. Thanks Sebastien Piquemal (@sebpic).
- All construction functions can be used to convert the type of variables,
  also element-wise for all elements in an Array or Matrix.
- Changed matrix indexes of the expression parser to one-based with the
  upper-bound included, similar to most math applications. Note that on a
  JavaScript level, math.js uses zero-based indexes with excluded upper-bound.
- Removed support for scalars in the function `subset`, it now only supports
  Array, Matrix, and String.
- Removed the functions `get` and `set` from a selector, they are a duplicate
  of the function `subset`.
- Replaced functions `get` and `set` of `Matrix` with a single function
  `subset`.
- Some moving around with code and namespaces:
  - Renamed namespace `math.expr` to `math.expression` (contains Scope, Parser,
    node objects).
  - Renamed namespace `math.docs` to `math.expression.docs`.
  - Moved `math.expr.Selector` to `math.chaining.Selector`.
- Fixed some edge cases in functions `lcm` and `xgcd`.


## 2013-08-22, version 0.12.1

- Fixed outdated version of README.md.
- Fixed a broken unit test.


## 2013-08-22, version 0.12.0

- Implemented functions `random([min, max])`, `randomInt([min, max])`,
  `pickRandom(array)`. Thanks Sebastien Piquemal (@sebpic).
- Implemented function `distribution(name)`, generating a distribution object
  with functions `random`, `randomInt`, `pickRandom` for different
  distributions. Currently supporting `uniform` and `normal`.
- Changed the behavior of `range` to exclude the upper bound, so `range(1, 4)`
  now returns `[1, 2, 3]` instead of `[1, 2, 3, 4]`.
- Changed the syntax of `range`, which is now `range(start, end [, step])`
  instead of `range(start, [step, ] end)`.
- Changed the behavior of `ones` and `zeros` to geometric dimensions, for
  example `ones(3)` returns a vector with length 3, filled with ones, and
  `ones(3,3)` returns a 2D array with size [3, 3].
- Changed the return type of `ones` and `zeros`: they now return an Array when
  arguments are Numbers or an Array, and returns a Matrix when the argument
  is a Matrix.
- Change matrix index notation in parser from round brackets to square brackets,
  for example `A[0, 0:3]`.
- Removed the feature introduced in v0.10.0 to automatically convert a complex
  value with an imaginary part equal to zero to a number.
- Fixed zeros being formatted as null. Thanks @TimKraft.


## 2013-07-23, version 0.11.1

- Fixed missing development dependency


## 2013-07-23, version 0.11.0

- Changed math.js from one-based to zero-based indexes.
  - Getting and setting matrix subset is now zero-based.
  - The dimension argument in function `concat` is now zero-based.
- Improvements in the string output of function help.
- Added constants `true` and `false`.
- Added constructor function `boolean`.
- Fixed function `select` not accepting `0` as input.
  Thanks Elijah Manor (@elijahmanor).
- Parser now supports multiple unary minus operators after each other.
- Fixed not accepting empty matrices like `[[], []]`.
- Some fixes in the end user documentation.


## 2013-07-08, version 0.10.0

- For complex calculations, all functions now automatically replace results
  having an imaginary part of zero with a Number. (`2i * 2i` now returns a
  Number `-4` instead of a Complex `-4 + 0i`).
- Implemented support for injecting custom node handlers in the parser. Can be
  used for example to implement a node handler for plotting a graph.
- Implemented end user documentation and a new `help` function.
- Functions `size` and `squeeze` now return a Matrix instead of an Array as
  output on Matrix input.
- Added a constant tau (2 * pi). Thanks Zak Zibrat (@palimpsests).
- Renamed function `unaryminus` to `unary`.
- Fixed a bug in determining node dependencies in function assignments.


## 2013-06-14, version 0.9.1

- Implemented element-wise functions and operators: `emultiply` (`x .* y`),
  `edivide` (`x ./ y`), `epow` (`x .^ y`).
- Added constants `Infinity` and `NaN`.
- Removed support for Workspace to keep the library focused on its core task.
- Fixed a bug in the Complex constructor, not accepting NaN values.
- Fixed division by zero in case of pure complex values.
- Fixed a bug in function multiply multiplying a pure complex value with
  Infinity.


## 2013-05-29, version 0.9.0

- Implemented function `math.parse(expr [,scope])`. Optional parameter scope can
  be a plain JavaScript Object containing variables.
- Extended function `math.expr(expr [, scope])` with an additional parameter
  `scope`, similar to `parse`. Example: `math.eval('x^a', {x:3, a:2});`.
- Implemented function `subset`, to get or set a subset from a matrix, string,
  or other data types.
- Implemented construction functions number and string (mainly useful inside
  the parser).
- Improved function `det`. Thanks Bryan Cuccioli (@bcuccioli).
- Moved the parse code from prototype math.expr.Parser to function math.parse,
  simplified Parser a little bit.
- Strongly simplified the code of Scope and Workspace.
- Fixed function mod for negative numerators, and added error messages in case
  of wrong input.


## 2013-05-18, version 0.8.2

- Extended the import function and some other minor improvements.
- Fixed a bug in merging one dimensional vectors into a matrix.
- Fixed a bug in function subtract, when subtracting a complex number from a
  real number.


## 2013-05-10, version 0.8.1

- Fixed an npm warning when installing mathjs globally.


## 2013-05-10, version 0.8.0

- Implemented a command line interface. When math.js is installed globally via
  npm, the application is available on your system as 'mathjs'.
- Implemented `end` keyword for index operator, and added support for implicit
  start and end (expressions like `a(2,:)` and `b(2:end,3:end-1)` are supported
  now).
- Function math.eval is more flexible now: it supports variables and multi-line
  expressions.
- Removed the read-only option from Parser and Scope.
- Fixed non-working unequal operator != in the parser.
- Fixed a bug in resizing matrices when replacing a subset.
- Fixed a bug in updating a subset of a non-existing variable.
- Minor bug fixes.


## 2013-05-04, version 0.7.2

- Fixed method unequal, which was checking for equality instead of inequality.
  Thanks @FJS2.


## 2013-04-27, version 0.7.1

- Improvements in the parser:
  - Added support for chained arguments.
  - Added support for chained variable assignments.
  - Added a function remove(name) to remove a variable from the parsers scope.
  - Renamed nodes for more consistency and to resolve naming conflicts.
  - Improved stringification of an expression tree.
  - Some simplifications in the code.
  - Minor bug fixes.
- Fixed a bug in the parser, returning NaN instead of throwing an error for a
  number with multiple decimal separators like `2.3.4`.
- Fixed a bug in Workspace.insertAfter.
- Fixed: math.js now works on IE 6-8 too.


## 2013-04-20, version 0.7.0

- Implemented method `math.eval`, which uses a readonly parser to evaluate
  expressions.
- Implemented method `xgcd` (extended eucledian algorithm). Thanks Bart Kiers
  (@bkiers).
- Improved math.format, which now rounds values to a maximum number of digits
  instead of decimals (default is 5 digits, for example `math.format(math.pi)`
  returns `3.1416`).
- Added examples.
- Changed methods square and cube to evaluate matrices element wise (consistent
  with all other methods).
- Changed second parameter of method import to an object with options.
- Fixed method math.typeof on IE.
- Minor bug fixes and improvements.


## 2013-04-13, version 0.6.0

- Implemented chained operations via method math.select(). For example
  `math.select(3).add(4).subtract(2).done()` will return `5`.
- Implemented methods gcd and lcm.
- Implemented method `Unit.in(unit)`, which creates a clone of the unit with a
  fixed representation. For example `math.unit('5.08 cm').in('inch')` will
  return a unit which string representation always is in inch, thus `2 inch`.
  `Unit.in(unit)` is the same as method `math.in(x, unit)`.
- Implemented `Unit.toNumber(unit)`, which returns the value of the unit when
  represented with given unit. For example
  `math.unit('5.08 cm').toNumber('inch')` returns the number `2`, as the
  representation of the unit in inches has 2 as value.
- Improved: method `math.in(x, unit)` now supports a string as second parameter,
  for example `math.in(math.unit('5.08 cm'), 'inch')`.
- Split the end user documentation of the parser functions from the source
  files.
- Removed function help and the built-in documentation from the core library.
- Fixed constant i being defined as -1i instead of 1i.
- Minor bug fixes.


## 2013-04-06, version 0.5.0

- Implemented data types Matrix and Range.
- Implemented matrix methods clone, concat, det, diag, eye, inv, ones, size,
  squeeze, transpose, zeros.
- Implemented range operator `:`, and transpose operator `'` in parser.
- Changed: created construction methods for easy object creation for all data
  types and for the parser. For example, a complex value is now created
  with `math.complex(2, 3)` instead of `new math.Complex(2, 3)`, and a parser
  is now created with `math.parser()` instead of `new math.parser.Parser()`.
- Changed: moved all data types under the namespace math.type, and moved the
  Parser, Workspace, etc. under the namespace math.expr.
- Changed: changed operator precedence of the power operator:
  - it is now right associative instead of left associative like most scripting
    languages. So `2^3^4` is now calculated as `2^(3^4)`.
  - it has now higher precedence than unary minus most languages, thus `-3^2` is
    now calculated as `-(3^2)`.
- Changed: renamed the parsers method 'put' into 'set'.
- Fixed: method 'in' did not check for units to have the same base.


## 2013-03-16, version 0.4.0

- Implemented Array support for all methods.
- Implemented Array support in the Parser.
- Implemented method format.
- Implemented parser for units, math.Unit.parse(str).
- Improved parser for complex values math.Complex.parse(str);
- Improved method help: it now evaluates the examples.
- Fixed: a scoping issue with the Parser when defining functions.
- Fixed: method 'typeof' was not working well with minified and mangled code.
- Fixed: errors in determining the best prefix for a unit.


## 2013-03-09, version 0.3.0

- Implemented Workspace
- Implemented methods cot, csc, sec.
- Implemented Array support for methods with one parameter.


## 2013-02-25, version 0.2.0

- Parser, Scope, and expression tree with Nodes implemented.
- Implemented method import which makes it easy to extend math.js.
- Implemented methods arg, conj, cube, equal, factorial, im, largereq,
  log(x, base), log10, mod, re, sign, smallereq, square, unequal.


## 2013-02-18, version 0.1.0

- Reached full compatibility with Javascripts built-in Math library.
- More functions implemented.
- Some bugfixes.


## 2013-02-16, version 0.0.2

- All constants of Math implemented, plus the imaginary unit i.
- Data types Complex and Unit implemented.
- First set of functions implemented.


## 2013-02-15, version 0.0.1

- First publish of the mathjs package. (package is still empty)<|MERGE_RESOLUTION|>--- conflicted
+++ resolved
@@ -24,7 +24,6 @@
   need to sort an array with text. See #680.
 - `null` is no longer implicitly casted to a number `0`, so input like
   `math.add(2, null)` is no longer supported. See #830, #353.
-<<<<<<< HEAD
 - The class `ConstantNode` is changed such that it just holds a value
   instead of holding a stringified value and it's type.
   `ConstantNode(valueStr, valueType`) is now `ConstantNode(value)`
@@ -33,7 +32,6 @@
 - The constants `true`, `false`, `null`, `undefined`, `NaN`, `Infinity`,
   and `uninitialized` are now parsed as ConstantNodes instead of
   SymbolNodes in the expression parser. See #833.
-=======
 - In function `math.format`, the option `notation: 'fixed'` no longer rounds to
   zero digits  when no precision is specified: it leaves the digits as is.
   See #676.
@@ -58,7 +56,6 @@
 
 - Fixed option `implicit` not being copied from an `OperatorNode`
   when applying function `map`. Thanks @HarraySarson.
->>>>>>> 5efbb25d
 
 
 ## 2018-01-17, version 3.20.1
