--- conflicted
+++ resolved
@@ -1,7 +1,6 @@
 # History
 
 
-<<<<<<< HEAD
 ## not yet released, version 2.0.0-SNAPSHOT
 
 - String input is now converted to numbers by default for all functions. 
@@ -27,10 +26,7 @@
   creation.
 
 
-## not yet released, version 1.6.1-SNAPSHOT
-=======
 ## 2015-05-31, version 1.7.0
->>>>>>> 741ab47a
 
 - Implemented function `quantileSeq` and `partitionSelect`. Thanks @BigFav.
 - Implemented functions `stirlingS2`, `bellNumbers`, `composition`, and 
